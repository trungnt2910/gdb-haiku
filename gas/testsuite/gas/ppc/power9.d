#as: -mpower9
#objdump: -dr -Mpower9
#name: POWER9 tests

.*


Disassembly of section \.text:

0+00 <power9>:

.*:	(7d a3 04 74|74 04 a3 7d) 	cnttzd  r3,r13
.*:	(7d c4 04 75|75 04 c4 7d) 	cnttzd\. r4,r14
.*:	(7d e5 04 34|34 04 e5 7d) 	cnttzw  r5,r15
.*:	(7e 06 04 35|35 04 06 7e) 	cnttzw\. r6,r16
.*:	(7d 54 ae 12|12 ae 54 7d) 	modsd   r10,r20,r21
.*:	(7d 75 b6 16|16 b6 75 7d) 	modsw   r11,r21,r22
.*:	(7d 96 ba 12|12 ba 96 7d) 	modud   r12,r22,r23
.*:	(7d b7 c2 16|16 c2 b7 7d) 	moduw   r13,r23,r24
.*:	(10 67 25 81|81 25 67 10) 	bcdcfn\. v3,v4,0
.*:	(10 67 27 81|81 27 67 10) 	bcdcfn\. v3,v4,1
.*:	(10 82 2d 81|81 2d 82 10) 	bcdcfsq\. v4,v5,0
.*:	(10 82 2f 81|81 2f 82 10) 	bcdcfsq\. v4,v5,1
.*:	(10 a6 35 81|81 35 a6 10) 	bcdcfz\. v5,v6,0
.*:	(10 a6 37 81|81 37 a6 10) 	bcdcfz\. v5,v6,1
.*:	(10 c7 43 41|41 43 c7 10) 	bcdcpsgn\. v6,v7,v8
.*:	(10 e5 45 81|81 45 e5 10) 	bcdctn\. v7,v8
.*:	(11 00 4d 81|81 4d 00 11) 	bcdctsq\. v8,v9
.*:	(11 24 55 81|81 55 24 11) 	bcdctz\. v9,v10,0
.*:	(11 24 57 81|81 57 24 11) 	bcdctz\. v9,v10,1
.*:	(11 5f 5d 81|81 5d 5f 11) 	bcdsetsgn\. v10,v11,0
.*:	(11 5f 5f 81|81 5f 5f 11) 	bcdsetsgn\. v10,v11,1
.*:	(11 6c 6d c1|c1 6d 6c 11) 	bcdsr\.  v11,v12,v13,0
.*:	(11 6c 6f c1|c1 6f 6c 11) 	bcdsr\.  v11,v12,v13,1
.*:	(11 8d 74 c1|c1 74 8d 11) 	bcds\.   v12,v13,v14,0
.*:	(11 8d 76 c1|c1 76 8d 11) 	bcds\.   v12,v13,v14,1
.*:	(11 ae 7d 01|01 7d ae 11) 	bcdtrunc\. v13,v14,v15,0
.*:	(11 ae 7f 01|01 7f ae 11) 	bcdtrunc\. v13,v14,v15,1
.*:	(11 cf 84 81|81 84 cf 11) 	bcdus\.  v14,v15,v16
.*:	(11 f0 8d 41|41 8d f0 11) 	bcdutrunc\. v15,v16,v17
.*:	(7e 80 aa 5a|5a aa 80 7e) 	lxvll   vs20,0,r21
.*:	(7e 8a aa 5a|5a aa 8a 7e) 	lxvll   vs20,r10,r21
.*:	(7e a0 5b 5a|5a 5b a0 7e) 	stxvll  vs21,0,r11
.*:	(7e aa 5b 5a|5a 5b aa 7e) 	stxvll  vs21,r10,r11
.*:	(12 d7 00 01|01 00 d7 12) 	vmul10cuq v22,v23
.*:	(12 f8 c8 41|41 c8 f8 12) 	vmul10ecuq v23,v24,v25
.*:	(13 19 d2 41|41 d2 19 13) 	vmul10euq v24,v25,v26
.*:	(13 3a 02 01|01 02 3a 13) 	vmul10uq v25,v26
.*:	(fd 4b 60 08|08 60 4b fd) 	xsaddqp v10,v11,v12
.*:	(fd 6c 60 09|09 60 6c fd) 	xsaddqpo v11,v12,v12
.*:	(fe 80 f0 0a|0a f0 80 fe) 	xsrqpi  0,v20,v30,0
.*:	(fe 81 f0 0a|0a f0 81 fe) 	xsrqpi  1,v20,v30,0
.*:	(fe 80 f6 0a|0a f6 80 fe) 	xsrqpi  0,v20,v30,3
.*:	(fe 81 f6 0a|0a f6 81 fe) 	xsrqpi  1,v20,v30,3
.*:	(fe a0 f8 0b|0b f8 a0 fe) 	xsrqpix 0,v21,v31,0
.*:	(fe a1 f8 0b|0b f8 a1 fe) 	xsrqpix 1,v21,v31,0
.*:	(fe a0 fe 0b|0b fe a0 fe) 	xsrqpix 0,v21,v31,3
.*:	(fe a1 fe 0b|0b fe a1 fe) 	xsrqpix 1,v21,v31,3
.*:	(fd 8d 70 48|48 70 8d fd) 	xsmulqp v12,v13,v14
.*:	(fd ae 78 49|49 78 ae fd) 	xsmulqpo v13,v14,v15
.*:	(fe c0 b8 4a|4a b8 c0 fe) 	xsrqpxp 0,v22,v23,0
.*:	(fe c1 b8 4a|4a b8 c1 fe) 	xsrqpxp 1,v22,v23,0
.*:	(fe c0 be 4a|4a be c0 fe) 	xsrqpxp 0,v22,v23,3
.*:	(fe c1 be 4a|4a be c1 fe) 	xsrqpxp 1,v22,v23,3
.*:	(fd cf 80 c8|c8 80 cf fd) 	xscpsgnqp v14,v15,v16
.*:	(fc 0f 81 08|08 81 0f fc) 	xscmpoqp cr0,v15,v16
.*:	(ff 8f 81 08|08 81 8f ff) 	xscmpoqp cr7,v15,v16
.*:	(fc 10 89 48|48 89 10 fc) 	xscmpexpqp cr0,v16,v17
.*:	(ff 90 89 48|48 89 90 ff) 	xscmpexpqp cr7,v16,v17
.*:	(fe 32 9b 08|08 9b 32 fe) 	xsmaddqp v17,v18,v19
.*:	(fe 53 a3 09|09 a3 53 fe) 	xsmaddqpo v18,v19,v20
.*:	(fe 74 ab 48|48 ab 74 fe) 	xsmsubqp v19,v20,v21
.*:	(fe 95 b3 49|49 b3 95 fe) 	xsmsubqpo v20,v21,v22
.*:	(fe b6 bb 88|88 bb b6 fe) 	xsnmaddqp v21,v22,v23
.*:	(fe d7 c3 89|89 c3 d7 fe) 	xsnmaddqpo v22,v23,v24
.*:	(fe f8 cb c8|c8 cb f8 fe) 	xsnmsubqp v23,v24,v25
.*:	(ff 19 d3 c9|c9 d3 19 ff) 	xsnmsubqpo v24,v25,v26
.*:	(ff 3a dc 08|08 dc 3a ff) 	xssubqp v25,v26,v27
.*:	(ff 5b e4 09|09 e4 5b ff) 	xssubqpo v26,v27,v28
.*:	(ff 7c ec 48|48 ec 7c ff) 	xsdivqp v27,v28,v29
.*:	(ff 9d f4 49|49 f4 9d ff) 	xsdivqpo v28,v29,v30
.*:	(fc 1d f5 08|08 f5 1d fc) 	xscmpuqp cr0,v29,v30
.*:	(ff 9d f5 08|08 f5 9d ff) 	xscmpuqp cr7,v29,v30
.*:	(fc 00 f5 88|88 f5 00 fc) 	xststdcqp cr0,v30,0
.*:	(ff 80 f5 88|88 f5 80 ff) 	xststdcqp cr7,v30,0
.*:	(fc 7f fd 88|88 fd 7f fc) 	xststdcqp cr0,v31,127
.*:	(ff ff fd 88|88 fd ff ff) 	xststdcqp cr7,v31,127
.*:	(fd 40 5e 48|48 5e 40 fd) 	xsabsqp v10,v11
.*:	(fd 62 66 48|48 66 62 fd) 	xsxexpqp v11,v12
.*:	(fd 88 6e 48|48 6e 88 fd) 	xsnabsqp v12,v13
.*:	(fd b0 76 48|48 76 b0 fd) 	xsnegqp v13,v14
.*:	(fd d2 7e 48|48 7e d2 fd) 	xsxsigqp v14,v15
.*:	(fd fb 86 48|48 86 fb fd) 	xssqrtqp v15,v16
.*:	(fe 1b 8e 49|49 8e 1b fe) 	xssqrtqpo v16,v17
.*:	(fe 21 96 88|88 96 21 fe) 	xscvqpuwz v17,v18
.*:	(fe 42 9e 88|88 9e 42 fe) 	xscvudqp v18,v19
.*:	(fe 69 a6 88|88 a6 69 fe) 	xscvqpswz v19,v20
.*:	(fe 8a ae 88|88 ae 8a fe) 	xscvsdqp v20,v21
.*:	(fe b1 b6 88|88 b6 b1 fe) 	xscvqpudz v21,v22
.*:	(fe d4 be 88|88 be d4 fe) 	xscvqpdp v22,v23
.*:	(fe f4 c6 89|89 c6 f4 fe) 	xscvqpdpo v23,v24
.*:	(ff 16 ce 88|88 ce 16 ff) 	xscvdpqp v24,v25
.*:	(ff 39 d6 88|88 d6 39 ff) 	xscvqpsdz v25,v26
.*:	(ff 5b e6 c8|c8 e6 5b ff) 	xsiexpqp v26,v27,v28
.*:	(10 85 31 fb|fb 31 85 10) 	vpermr  v4,v5,v6,v7
.*:	(10 a0 32 0d|0d 32 a0 10) 	vextractub v5,v6,0
.*:	(10 af 32 0d|0d 32 af 10) 	vextractub v5,v6,15
.*:	(10 c0 3a 4d|4d 3a c0 10) 	vextractuh v6,v7,0
.*:	(10 cf 3a 4d|4d 3a cf 10) 	vextractuh v6,v7,15
.*:	(10 e0 42 8d|8d 42 e0 10) 	vextractuw v7,v8,0
.*:	(10 ef 42 8d|8d 42 ef 10) 	vextractuw v7,v8,15
.*:	(11 00 4a cd|cd 4a 00 11) 	vextractd v8,v9,0
.*:	(11 0f 4a cd|cd 4a 0f 11) 	vextractd v8,v9,15
.*:	(11 20 53 0d|0d 53 20 11) 	vinsertb v9,v10,0
.*:	(11 2f 53 0d|0d 53 2f 11) 	vinsertb v9,v10,15
.*:	(11 40 5b 4d|4d 5b 40 11) 	vinserth v10,v11,0
.*:	(11 4f 5b 4d|4d 5b 4f 11) 	vinserth v10,v11,15
.*:	(11 60 63 8d|8d 63 60 11) 	vinsertw v11,v12,0
.*:	(11 6f 63 8d|8d 63 6f 11) 	vinsertw v11,v12,15
.*:	(11 80 6b cd|cd 6b 80 11) 	vinsertd v12,v13,0
.*:	(11 8f 6b cd|cd 6b 8f 11) 	vinsertd v12,v13,15
.*:	(7d b4 02 67|67 02 b4 7d) 	mfvsrld r20,vs45
.*:	(7d d5 03 27|27 03 d5 7d) 	mtvsrws vs46,r21
.*:	(7d e0 bb 67|67 bb e0 7d) 	mtvsrdd vs47,0,r23
.*:	(7d f6 bb 67|67 bb f6 7d) 	mtvsrdd vs47,r22,r23
.*:	(7e 40 5a 19|19 5a 40 7e) 	lxvx    vs50,0,r11
.*:	(7c 0a 5a 18|18 5a 0a 7c) 	lxvx    vs0,r10,r11
.*:	(7e 60 62 d9|d9 62 60 7e) 	lxvwsx  vs51,0,r12
.*:	(7c 2a 62 d8|d8 62 2a 7c) 	lxvwsx  vs1,r10,r12
.*:	(7e 80 6e 59|59 6e 80 7e) 	lxvh8x  vs52,0,r13
.*:	(7c 4a 6e 58|58 6e 4a 7c) 	lxvh8x  vs2,r10,r13
.*:	(7e a0 76 d9|d9 76 a0 7e) 	lxvb16x vs53,0,r14
.*:	(7c 6a 76 d8|d8 76 6a 7c) 	lxvb16x vs3,r10,r14
.*:	(7e c0 7b 19|19 7b c0 7e) 	stxvx   vs54,0,r15
.*:	(7c 94 7b 18|18 7b 94 7c) 	stxvx   vs4,r20,r15
.*:	(7e e0 87 59|59 87 e0 7e) 	stxvh8x vs55,0,r16
.*:	(7c b4 87 58|58 87 b4 7c) 	stxvh8x vs5,r20,r16
.*:	(7f 00 8f d9|d9 8f 00 7f) 	stxvb16x vs56,0,r17
.*:	(7c d4 8f d8|d8 8f d4 7c) 	stxvb16x vs6,r20,r17
.*:	(f0 80 2a 94|94 2a 80 f0) 	xxextractuw vs4,vs5,0
.*:	(f1 0f 92 97|97 92 0f f1) 	xxextractuw vs40,vs50,15
.*:	(f0 80 02 d0|d0 02 80 f0) 	xxspltib vs4,0
.*:	(f0 84 02 d0|d0 02 84 f0) 	xxspltib vs4,128
.*:	(f1 27 fa d1|d1 fa 27 f1) 	xxspltib vs41,255
.*:	(f1 27 fa d1|d1 fa 27 f1) 	xxspltib vs41,255
.*:	(f0 a0 32 d4|d4 32 a0 f0) 	xxinsertw vs5,vs6,0
.*:	(f2 4f e2 d7|d7 e2 4f f2) 	xxinsertw vs50,vs60,15
.*:	(f0 c7 3f 6c|6c 3f c7 f0) 	xxbrh   vs6,vs7
.*:	(f3 07 cf 6f|6f cf 07 f3) 	xxbrh   vs56,vs57
.*:	(f0 ef 47 6c|6c 47 ef f0) 	xxbrw   vs7,vs8
.*:	(f3 2f d7 6f|6f d7 2f f3) 	xxbrw   vs57,vs58
.*:	(f1 17 4f 6c|6c 4f 17 f1) 	xxbrd   vs8,vs9
.*:	(f3 57 df 6f|6f df 57 f3) 	xxbrd   vs58,vs59
.*:	(f1 3f 57 6c|6c 57 3f f1) 	xxbrq   vs9,vs10
.*:	(f3 7f e7 6f|6f e7 7f f3) 	xxbrq   vs59,vs60
.*:	(e6 80 00 02|02 00 80 e6) 	lxsd    v20,0\(0\)
.*:	(e6 8a 00 02|02 00 8a e6) 	lxsd    v20,0\(r10\)
.*:	(e6 80 00 0a|0a 00 80 e6) 	lxsd    v20,8\(0\)
.*:	(e6 8a 00 0a|0a 00 8a e6) 	lxsd    v20,8\(r10\)
.*:	(e6 80 ff fa|fa ff 80 e6) 	lxsd    v20,-8\(0\)
.*:	(e6 8a ff fa|fa ff 8a e6) 	lxsd    v20,-8\(r10\)
.*:	(e6 80 7f fe|fe 7f 80 e6) 	lxsd    v20,32764\(0\)
.*:	(e6 8a 7f fe|fe 7f 8a e6) 	lxsd    v20,32764\(r10\)
.*:	(e6 80 80 02|02 80 80 e6) 	lxsd    v20,-32768\(0\)
.*:	(e6 8a 80 02|02 80 8a e6) 	lxsd    v20,-32768\(r10\)
.*:	(e7 c0 00 03|03 00 c0 e7) 	lxssp   v30,0\(0\)
.*:	(e7 cb 00 03|03 00 cb e7) 	lxssp   v30,0\(r11\)
.*:	(e7 c0 00 0b|0b 00 c0 e7) 	lxssp   v30,8\(0\)
.*:	(e7 cb 00 0b|0b 00 cb e7) 	lxssp   v30,8\(r11\)
.*:	(e7 c0 ff fb|fb ff c0 e7) 	lxssp   v30,-8\(0\)
.*:	(e7 cb ff fb|fb ff cb e7) 	lxssp   v30,-8\(r11\)
.*:	(e7 c0 7f ff|ff 7f c0 e7) 	lxssp   v30,32764\(0\)
.*:	(e7 cb 7f ff|ff 7f cb e7) 	lxssp   v30,32764\(r11\)
.*:	(e7 c0 80 03|03 80 c0 e7) 	lxssp   v30,-32768\(0\)
.*:	(e7 cb 80 03|03 80 cb e7) 	lxssp   v30,-32768\(r11\)
.*:	(f5 00 00 09|09 00 00 f5) 	lxv     vs40,0\(0\)
.*:	(f5 0c 00 09|09 00 0c f5) 	lxv     vs40,0\(r12\)
.*:	(f5 00 00 19|19 00 00 f5) 	lxv     vs40,16\(0\)
.*:	(f5 0c 00 19|19 00 0c f5) 	lxv     vs40,16\(r12\)
.*:	(f5 00 ff f9|f9 ff 00 f5) 	lxv     vs40,-16\(0\)
.*:	(f5 4c ff f1|f1 ff 4c f5) 	lxv     vs10,-16\(r12\)
.*:	(f5 40 7f f1|f1 7f 40 f5) 	lxv     vs10,32752\(0\)
.*:	(f5 4c 7f f1|f1 7f 4c f5) 	lxv     vs10,32752\(r12\)
.*:	(f5 40 80 01|01 80 40 f5) 	lxv     vs10,-32768\(0\)
.*:	(f5 4c 80 01|01 80 4c f5) 	lxv     vs10,-32768\(r12\)
.*:	(f6 a0 00 02|02 00 a0 f6) 	stxsd   v21,0\(0\)
.*:	(f6 aa 00 02|02 00 aa f6) 	stxsd   v21,0\(r10\)
.*:	(f6 a0 00 0a|0a 00 a0 f6) 	stxsd   v21,8\(0\)
.*:	(f6 aa 00 0a|0a 00 aa f6) 	stxsd   v21,8\(r10\)
.*:	(f6 a0 ff fa|fa ff a0 f6) 	stxsd   v21,-8\(0\)
.*:	(f6 aa ff fa|fa ff aa f6) 	stxsd   v21,-8\(r10\)
.*:	(f6 a0 7f fe|fe 7f a0 f6) 	stxsd   v21,32764\(0\)
.*:	(f6 aa 7f fe|fe 7f aa f6) 	stxsd   v21,32764\(r10\)
.*:	(f6 a0 80 02|02 80 a0 f6) 	stxsd   v21,-32768\(0\)
.*:	(f6 aa 80 02|02 80 aa f6) 	stxsd   v21,-32768\(r10\)
.*:	(f7 e0 00 03|03 00 e0 f7) 	stxssp  v31,0\(0\)
.*:	(f7 eb 00 03|03 00 eb f7) 	stxssp  v31,0\(r11\)
.*:	(f7 e0 00 0b|0b 00 e0 f7) 	stxssp  v31,8\(0\)
.*:	(f7 eb 00 0b|0b 00 eb f7) 	stxssp  v31,8\(r11\)
.*:	(f7 e0 ff fb|fb ff e0 f7) 	stxssp  v31,-8\(0\)
.*:	(f7 eb ff fb|fb ff eb f7) 	stxssp  v31,-8\(r11\)
.*:	(f7 e0 7f ff|ff 7f e0 f7) 	stxssp  v31,32764\(0\)
.*:	(f7 eb 7f ff|ff 7f eb f7) 	stxssp  v31,32764\(r11\)
.*:	(f7 e0 80 03|03 80 e0 f7) 	stxssp  v31,-32768\(0\)
.*:	(f7 eb 80 03|03 80 eb f7) 	stxssp  v31,-32768\(r11\)
.*:	(f5 20 00 0d|0d 00 20 f5) 	stxv    vs41,0\(0\)
.*:	(f5 2c 00 0d|0d 00 2c f5) 	stxv    vs41,0\(r12\)
.*:	(f5 20 00 1d|1d 00 20 f5) 	stxv    vs41,16\(0\)
.*:	(f5 2c 00 1d|1d 00 2c f5) 	stxv    vs41,16\(r12\)
.*:	(f5 20 ff fd|fd ff 20 f5) 	stxv    vs41,-16\(0\)
.*:	(f5 6c ff f5|f5 ff 6c f5) 	stxv    vs11,-16\(r12\)
.*:	(f5 60 7f f5|f5 7f 60 f5) 	stxv    vs11,32752\(0\)
.*:	(f5 6c 7f f5|f5 7f 6c f5) 	stxv    vs11,32752\(r12\)
.*:	(f5 60 80 05|05 80 60 f5) 	stxv    vs11,-32768\(0\)
.*:	(f5 6c 80 05|05 80 6c f5) 	stxv    vs11,-32768\(r12\)
.*:	(f2 96 c0 d0|d0 c0 96 f2) 	xxperm  vs20,vs22,vs24
.*:	(f1 0a 60 d7|d7 60 0a f1) 	xxperm  vs40,vs42,vs44
.*:	(f2 b7 c9 d0|d0 c9 b7 f2) 	xxpermr vs21,vs23,vs25
.*:	(f1 2b 69 d7|d7 69 2b f1) 	xxpermr vs41,vs43,vs45
.*:	(7e 8c 06 f4|f4 06 8c 7e) 	extswsli r12,r20,0
.*:	(7e 8c 0e f4|f4 0e 8c 7e) 	extswsli r12,r20,1
.*:	(7e 8c fe f6|f6 fe 8c 7e) 	extswsli r12,r20,63
.*:	(7e ad 06 f5|f5 06 ad 7e) 	extswsli\. r13,r21,0
.*:	(7e ad 0e f5|f5 0e ad 7e) 	extswsli\. r13,r21,1
.*:	(7e ad fe f7|f7 fe ad 7e) 	extswsli\. r13,r21,63
.*:	(11 d6 b8 85|85 b8 d6 11) 	vrlwmi  v14,v22,v23
.*:	(11 f7 c0 c5|c5 c0 f7 11) 	vrldmi  v15,v23,v24
.*:	(12 18 c9 85|85 c9 18 12) 	vrlwnm  v16,v24,v25
.*:	(12 39 d1 c5|c5 d1 39 12) 	vrldnm  v17,v25,v26
.*:	(12 5a dd cc|cc dd 5a 12) 	vbpermd v18,v26,v27
.*:	(12 66 a6 02|02 a6 66 12) 	vnegw   v19,v20
.*:	(12 87 ae 02|02 ae 87 12) 	vnegd   v20,v21
.*:	(12 a8 b6 02|02 b6 a8 12) 	vprtybw v21,v22
.*:	(12 c9 be 02|02 be c9 12) 	vprtybd v22,v23
.*:	(12 ea c6 02|02 c6 ea 12) 	vprtybq v23,v24
.*:	(13 10 ce 02|02 ce 10 13) 	vextsb2w v24,v25
.*:	(13 31 d6 02|02 d6 31 13) 	vextsh2w v25,v26
.*:	(13 58 de 02|02 de 58 13) 	vextsb2d v26,v27
.*:	(13 79 e6 02|02 e6 79 13) 	vextsh2d v27,v28
.*:	(13 9a ee 02|02 ee 9a 13) 	vextsw2d v28,v29
.*:	(13 bc f6 02|02 f6 bc 13) 	vctzb   v29,v30
.*:	(13 dd fe 02|02 fe dd 13) 	vctzh   v30,v31
.*:	(13 fe f6 02|02 f6 fe 13) 	vctzw   v31,v30
.*:	(13 df ee 02|02 ee df 13) 	vctzd   v30,v29
.*:	(7d 40 a6 1a|1a a6 40 7d) 	lxsibzx vs10,0,r20
.*:	(7e 4a a6 1b|1b a6 4a 7e) 	lxsibzx vs50,r10,r20
.*:	(7d 60 ae 5a|5a ae 60 7d) 	lxsihzx vs11,0,r21
.*:	(7e 6b ae 5b|5b ae 6b 7e) 	lxsihzx vs51,r11,r21
.*:	(7d 80 b7 1a|1a b7 80 7d) 	stxsibx vs12,0,r22
.*:	(7e 8c b7 1b|1b b7 8c 7e) 	stxsibx vs52,r12,r22
.*:	(7d a0 bf 5a|5a bf a0 7d) 	stxsihx vs13,0,r23
.*:	(7e ad bf 5b|5b bf ad 7e) 	stxsihx vs53,r13,r23
.*:	(11 4b 63 70|70 63 4b 11) 	maddhd  r10,r11,r12,r13
.*:	(12 95 b5 f1|f1 b5 95 12) 	maddhdu r20,r21,r22,r23
.*:	(10 43 21 73|73 21 43 10) 	maddld  r2,r3,r4,r5
.*:	(f0 0a a1 d8|d8 a1 0a f0) 	xscmpexpdp cr0,vs10,vs20
.*:	(f3 88 91 de|de 91 88 f3) 	xscmpexpdp cr7,vs40,vs50
.*:	(f1 2b af 2d|2d af 2b f1) 	xsiexpdp vs41,r11,r21
.*:	(f0 7f 5d a8|a8 5d 7f f0) 	xststdcdp cr0,vs11,127
.*:	(f3 ff 4d aa|aa 4d ff f3) 	xststdcdp cr7,vs41,127
.*:	(f0 7f 5c a8|a8 5c 7f f0) 	xststdcsp cr0,vs11,127
.*:	(f3 ff 4c aa|aa 4c ff f3) 	xststdcsp cr7,vs41,127
.*:	(f1 a0 5d 6e|6e 5d a0 f1) 	xsxexpdp r13,vs43
.*:	(f1 c1 65 6e|6e 65 c1 f1) 	xsxsigdp r14,vs44
.*:	(f1 ae 7f c7|c7 7f ae f1) 	xviexpdp vs45,vs46,vs47
.*:	(f1 cf 86 c7|c7 86 cf f1) 	xviexpsp vs46,vs47,vs48
.*:	(f2 c0 bf ab|ab bf c0 f2) 	xvtstdcdp vs54,vs55,0
.*:	(f2 df bf ef|ef bf df f2) 	xvtstdcdp vs54,vs55,127
.*:	(f2 e0 c6 ab|ab c6 e0 f2) 	xvtstdcsp vs55,vs56,0
.*:	(f2 ff c6 ef|ef c6 ff f2) 	xvtstdcsp vs55,vs56,127
.*:	(f3 20 d7 6f|6f d7 20 f3) 	xvxexpdp vs57,vs58
.*:	(f3 48 df 6f|6f df 48 f3) 	xvxexpsp vs58,vs59
.*:	(f3 61 e7 6f|6f e7 61 f3) 	xvxsigdp vs59,vs60
.*:	(f3 89 ef 6f|6f ef 89 f3) 	xvxsigsp vs60,vs61
.*:	(7c 06 39 c0|c0 39 06 7c) 	cmpeqb  cr0,r6,r7
.*:	(7f 86 39 c0|c0 39 86 7f) 	cmpeqb  cr7,r6,r7
.*:	(7c 08 49 80|80 49 08 7c) 	cmprb   cr0,r8,r9
.*:	(7f 88 49 80|80 49 88 7f) 	cmprb   cr7,r8,r9
.*:	(7c 28 49 80|80 49 28 7c) 	cmprb   cr0,1,r8,r9
.*:	(7f a8 49 80|80 49 a8 7f) 	cmprb   cr7,1,r8,r9
.*:	(7d e0 01 00|00 01 e0 7d) 	setb    r15,cr0
.*:	(7d fc 01 00|00 01 fc 7d) 	setb    r15,cr7
.*:	(7f 40 52 1a|1a 52 40 7f) 	lxvl    vs26,0,r10
.*:	(7f 14 52 1b|1b 52 14 7f) 	lxvl    vs56,r20,r10
.*:	(7f 60 5b 1a|1a 5b 60 7f) 	stxvl   vs27,0,r11
.*:	(7f 35 5b 1b|1b 5b 35 7f) 	stxvl   vs57,r21,r11
.*:	(12 80 f6 02|02 f6 80 12) 	vclzlsbb r20,v30
.*:	(12 a1 fe 02|02 fe a1 12) 	vctzlsbb r21,v31
.*:	(11 4b 60 07|07 60 4b 11) 	vcmpneb v10,v11,v12
.*:	(12 95 b4 07|07 b4 95 12) 	vcmpneb\. v20,v21,v22
.*:	(11 6c 68 47|47 68 6c 11) 	vcmpneh v11,v12,v13
.*:	(12 b6 bc 47|47 bc b6 12) 	vcmpneh\. v21,v22,v23
.*:	(11 8d 70 87|87 70 8d 11) 	vcmpnew v12,v13,v14
.*:	(12 d7 c4 87|87 c4 d7 12) 	vcmpnew\. v22,v23,v24
.*:	(11 ae 79 07|07 79 ae 11) 	vcmpnezb v13,v14,v15
.*:	(12 f8 cd 07|07 cd f8 12) 	vcmpnezb\. v23,v24,v25
.*:	(11 cf 81 47|47 81 cf 11) 	vcmpnezh v14,v15,v16
.*:	(13 19 d5 47|47 d5 19 13) 	vcmpnezh\. v24,v25,v26
.*:	(11 f0 89 87|87 89 f0 11) 	vcmpnezw v15,v16,v17
.*:	(13 3a dd 87|87 dd 3a 13) 	vcmpnezw\. v25,v26,v27
.*:	(12 11 56 0d|0d 56 11 12) 	vextublx r16,r17,v10
.*:	(12 32 5f 0d|0d 5f 32 12) 	vextubrx r17,r18,v11
.*:	(12 53 66 4d|4d 66 53 12) 	vextuhlx r18,r19,v12
.*:	(12 74 6f 4d|4d 6f 74 12) 	vextuhrx r19,r20,v13
.*:	(12 95 76 8d|8d 76 95 12) 	vextuwlx r20,r21,v14
.*:	(12 b6 7f 8d|8d 7f b6 12) 	vextuwrx r21,r22,v15
.*:	(ec 00 1d 46|46 1d 00 ec) 	dtstsfi cr0,0,f3
.*:	(ef bf 1d 46|46 1d bf ef) 	dtstsfi cr7,63,f3
.*:	(fc 00 25 46|46 25 00 fc) 	dtstsfiq cr0,0,f4
.*:	(ff bf 25 46|46 25 bf ff) 	dtstsfiq cr7,63,f4
.*:	(f1 10 95 6f|6f 95 10 f1) 	xscvhpdp vs40,vs50
.*:	(f1 31 9d 6f|6f 9d 31 f1) 	xscvdphp vs41,vs51
.*:	(f1 58 a7 6f|6f a7 58 f1) 	xvcvhpsp vs42,vs52
.*:	(f1 79 af 6f|6f af 79 f1) 	xvcvsphp vs43,vs53
.*:	(4c 60 00 04|04 00 60 4c) 	lnia    r3
.*:	(4c 60 00 04|04 00 60 4c) 	lnia    r3
.*:	(4c 60 00 04|04 00 60 4c) 	lnia    r3
.*:	(4c 80 00 05|05 00 80 4c) 	addpcis r4,1
.*:	(4c 80 00 05|05 00 80 4c) 	addpcis r4,1
.*:	(4c bf ff c4|c4 ff bf 4c) 	addpcis r5,-2
.*:	(4c bf ff c4|c4 ff bf 4c) 	addpcis r5,-2
.*:	(4c df 7f c5|c5 7f df 4c) 	addpcis r6,32767
.*:	(4c df 7f c5|c5 7f df 4c) 	addpcis r6,32767
.*:	(4c e0 80 04|04 80 e0 4c) 	addpcis r7,-32768
.*:	(4c e0 80 04|04 80 e0 4c) 	addpcis r7,-32768
.*:	(7c 00 02 a4|a4 02 00 7c) 	slbsync
.*:	(7d 40 06 a4|a4 06 40 7d) 	slbiag  r10
.*:	(7d 40 5b a4|a4 5b 40 7d) 	slbieg  r10,r11
.*:	(7c 60 27 26|26 27 60 7c) 	slbmfee r3,r4
.*:	(7c 60 27 26|26 27 60 7c) 	slbmfee r3,r4
.*:	(7c 61 27 26|26 27 61 7c) 	slbmfee r3,r4,1
.*:	(7c 80 2e a6|a6 2e 80 7c) 	slbmfev r4,r5
.*:	(7c 80 2e a6|a6 2e 80 7c) 	slbmfev r4,r5
.*:	(7c 81 2e a6|a6 2e 81 7c) 	slbmfev r4,r5,1
.*:	(7c 80 1a 64|64 1a 80 7c) 	tlbie   r3,r4
.*:	(7c 80 1a 64|64 1a 80 7c) 	tlbie   r3,r4
.*:	(7c 8f 1a 64|64 1a 8f 7c) 	tlbie   r3,r4,3,1,1
.*:	(7c 00 1a 24|24 1a 00 7c) 	tlbiel  r3
.*:	(7c 00 1a 24|24 1a 00 7c) 	tlbiel  r3
.*:	(7c 8f 1a 24|24 1a 8f 7c) 	tlbiel  r3,r4,3,1,1
.*:	(7c 2c 6e 0c|0c 6e 2c 7c) 	copy    r12,r13
.*:	(7c 2a 5f 0d|0d 5f 2a 7c) 	paste\.  r10,r11
.*:	(7c 00 06 8c|8c 06 00 7c) 	cpabort
.*:	(7c 00 04 ac|ac 04 00 7c) 	hwsync
.*:	(7c 00 04 ac|ac 04 00 7c) 	hwsync
.*:	(7c 00 04 ac|ac 04 00 7c) 	hwsync
.*:	(7c 20 04 ac|ac 04 20 7c) 	lwsync
.*:	(7c 20 04 ac|ac 04 20 7c) 	lwsync
.*:	(7c 40 04 ac|ac 04 40 7c) 	ptesync
.*:	(7c 40 04 ac|ac 04 40 7c) 	ptesync
.*:	(7e 80 04 cc|cc 04 80 7e) 	ldat    r20,0,0
.*:	(7e 8a e4 cc|cc e4 8a 7e) 	ldat    r20,r10,28
.*:	(7e a0 04 8c|8c 04 a0 7e) 	lwat    r21,0,0
.*:	(7e ab e4 8c|8c e4 ab 7e) 	lwat    r21,r11,28
.*:	(7e c0 05 cc|cc 05 c0 7e) 	stdat   r22,0,0
.*:	(7e cc e5 cc|cc e5 cc 7e) 	stdat   r22,r12,28
.*:	(7e e0 05 8c|8c 05 e0 7e) 	stwat   r23,0,0
.*:	(7e ed e5 8c|8c e5 ed 7e) 	stwat   r23,r13,28
.*:	(4c 00 02 64|64 02 00 4c) 	urfid
.*:	(7c 00 f6 e4|e4 f6 00 7c) 	rmieg   r30
.*:	(7d 40 7a 6a|6a 7a 40 7d) 	ldmx    r10,0,r15
.*:	(7d 43 7a 6a|6a 7a 43 7d) 	ldmx    r10,r3,r15
.*:	(4c 00 02 e4|e4 02 00 4c) 	stop
.*:	(7c 00 00 3c|3c 00 00 7c) 	wait    
.*:	(7c 00 00 3c|3c 00 00 7c) 	wait    
.*:	(7c 60 05 e6|e6 05 60 7c) 	darn    r3,0
.*:	(7c 61 05 e6|e6 05 61 7c) 	darn    r3,1
.*:	(7c 62 05 e6|e6 05 62 7c) 	darn    r3,2
.*:	(7c 00 04 80|80 04 00 7c) 	mcrxrx  cr0
.*:	(7f 80 04 80|80 04 80 7f) 	mcrxrx  cr7
.*:	(12 95 b7 44|44 b7 95 12) 	vslv    v20,v21,v22
.*:	(12 f8 cf 04|04 cf f8 12) 	vsrv    v23,v24,v25
.*:	(7c 00 06 ec|ec 06 00 7c) 	msgsync
.*:	(f3 c8 90 1e|1e 90 c8 f3) 	xscmpeqdp vs30,vs40,vs50
.*:	(f3 e9 98 5e|5e 98 e9 f3) 	xscmpgtdp vs31,vs41,vs51
.*:	(f0 0a a0 9f|9f a0 0a f0) 	xscmpgedp vs32,vs42,vs52
.*:	(f0 4c b4 47|47 b4 4c f0) 	xsmincdp vs34,vs44,vs54
.*:	(f0 6d bc 07|07 bc 6d f0) 	xsmaxcdp vs35,vs45,vs55
.*:	(f0 8e c4 c7|c7 c4 8e f0) 	xsminjdp vs36,vs46,vs56
.*:	(f0 af cc 87|87 cc af f0) 	xsmaxjdp vs37,vs47,vs57
.*:	(12 95 b5 e3|e3 b5 95 12) 	vmsumudm v20,v21,v22,v23
.*:	(7d 6c 69 54|54 69 6c 7d) 	addex   r11,r12,r13,0
.*:	(7d 6c 6b 54|54 6b 6c 7d) 	addex   r11,r12,r13,1
.*:	(7d 6c 6d 54|54 6d 6c 7d) 	addex   r11,r12,r13,2
.*:	(ff 20 04 8e|8e 04 20 ff) 	mffs    f25
.*:	(ff 20 04 8f|8f 04 20 ff) 	mffs\.   f25
.*:	(ff 41 04 8e|8e 04 41 ff) 	mffsce  f26
.*:	(ff 74 a4 8e|8e a4 74 ff) 	mffscdrn f27,f20
.*:	(ff 95 04 8e|8e 04 95 ff) 	mffscdrni f28,0
.*:	(ff 95 3c 8e|8e 3c 95 ff) 	mffscdrni f28,7
.*:	(ff b6 ac 8e|8e ac b6 ff) 	mffscrn f29,f21
.*:	(ff d7 04 8e|8e 04 d7 ff) 	mffscrni f30,0
.*:	(ff d7 1c 8e|8e 1c d7 ff) 	mffscrni f30,3
.*:	(ff f8 04 8e|8e 04 f8 ff) 	mffsl   f31
<<<<<<< HEAD
=======
.*:	(01 00 00 44|44 00 00 01) 	scv     0
.*:	(e1 0f 00 44|44 00 0f e1) 	scv     127
.*:	(a4 00 00 4c|4c 00 00 a4) 	rfscv
>>>>>>> b5d3ac25
#pass<|MERGE_RESOLUTION|>--- conflicted
+++ resolved
@@ -392,10 +392,7 @@
 .*:	(ff d7 04 8e|8e 04 d7 ff) 	mffscrni f30,0
 .*:	(ff d7 1c 8e|8e 1c d7 ff) 	mffscrni f30,3
 .*:	(ff f8 04 8e|8e 04 f8 ff) 	mffsl   f31
-<<<<<<< HEAD
-=======
 .*:	(01 00 00 44|44 00 00 01) 	scv     0
 .*:	(e1 0f 00 44|44 00 0f e1) 	scv     127
 .*:	(a4 00 00 4c|4c 00 00 a4) 	rfscv
->>>>>>> b5d3ac25
 #pass