--- conflicted
+++ resolved
@@ -1560,19 +1560,17 @@
 
 			  c_print_type ($2, NULL, &buf, -1, 0,
 					&type_print_raw_options);
-<<<<<<< HEAD
-			  std::string name = " " + ui_file_as_string (buf);
-			  ui_file_delete (buf);
 
 			  /* This also needs canonicalization.  */
-			  std::string canon
-			    = cp_canonicalize_string (name.c_str ());
-			  if (!canon.empty ())
-			    name = " " + canon;
-			  $$ = operator_stoken (name.c_str ());
-=======
-			  $$ = operator_stoken (buf.c_str ());
->>>>>>> a474bd8e
+			  const char *name = buf.c_str ();
+			  std::string canon = cp_canonicalize_string (name);
+			  if (canon.empty ())
+			    canon = name;
+
+			  /* We need a space between "operator" and the
+			     canonicalized type name. */
+			  canon.insert (0, " ");
+			  $$ = operator_stoken (canon.c_str ());
 			}
 	;
 
