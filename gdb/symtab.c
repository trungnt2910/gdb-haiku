/* Symbol table lookup for the GNU debugger, GDB.

   Copyright (C) 1986-2017 Free Software Foundation, Inc.

   This file is part of GDB.

   This program is free software; you can redistribute it and/or modify
   it under the terms of the GNU General Public License as published by
   the Free Software Foundation; either version 3 of the License, or
   (at your option) any later version.

   This program is distributed in the hope that it will be useful,
   but WITHOUT ANY WARRANTY; without even the implied warranty of
   MERCHANTABILITY or FITNESS FOR A PARTICULAR PURPOSE.  See the
   GNU General Public License for more details.

   You should have received a copy of the GNU General Public License
   along with this program.  If not, see <http://www.gnu.org/licenses/>.  */

#include "defs.h"
#include "symtab.h"
#include "gdbtypes.h"
#include "gdbcore.h"
#include "frame.h"
#include "target.h"
#include "value.h"
#include "symfile.h"
#include "objfiles.h"
#include "gdbcmd.h"
#include "gdb_regex.h"
#include "expression.h"
#include "language.h"
#include "demangle.h"
#include "inferior.h"
#include "source.h"
#include "filenames.h"		/* for FILENAME_CMP */
#include "objc-lang.h"
#include "d-lang.h"
#include "ada-lang.h"
#include "go-lang.h"
#include "p-lang.h"
#include "addrmap.h"
#include "cli/cli-utils.h"
#include "fnmatch.h"
#include "hashtab.h"

#include "gdb_obstack.h"
#include "block.h"
#include "dictionary.h"

#include <sys/types.h>
#include <fcntl.h>
#include <sys/stat.h>
#include <ctype.h>
#include "cp-abi.h"
#include "cp-support.h"
#include "observer.h"
#include "solist.h"
#include "macrotab.h"
#include "macroscope.h"

#include "parser-defs.h"
#include "completer.h"

/* Forward declarations for local functions.  */

static void rbreak_command (char *, int);

static int find_line_common (struct linetable *, int, int *, int);

static struct block_symbol
  lookup_symbol_aux (const char *name,
		     const struct block *block,
		     const domain_enum domain,
		     enum language language,
		     struct field_of_this_result *);

static
struct block_symbol lookup_local_symbol (const char *name,
					 const struct block *block,
					 const domain_enum domain,
					 enum language language);

static struct block_symbol
  lookup_symbol_in_objfile (struct objfile *objfile, int block_index,
			    const char *name, const domain_enum domain);

/* See symtab.h.  */
const struct block_symbol null_block_symbol = { NULL, NULL };

extern initialize_file_ftype _initialize_symtab;

/* Program space key for finding name and language of "main".  */

static const struct program_space_data *main_progspace_key;

/* Type of the data stored on the program space.  */

struct main_info
{
  /* Name of "main".  */

  char *name_of_main;

  /* Language of "main".  */

  enum language language_of_main;
};

/* Program space key for finding its symbol cache.  */

static const struct program_space_data *symbol_cache_key;

/* The default symbol cache size.
   There is no extra cpu cost for large N (except when flushing the cache,
   which is rare).  The value here is just a first attempt.  A better default
   value may be higher or lower.  A prime number can make up for a bad hash
   computation, so that's why the number is what it is.  */
#define DEFAULT_SYMBOL_CACHE_SIZE 1021

/* The maximum symbol cache size.
   There's no method to the decision of what value to use here, other than
   there's no point in allowing a user typo to make gdb consume all memory.  */
#define MAX_SYMBOL_CACHE_SIZE (1024*1024)

/* symbol_cache_lookup returns this if a previous lookup failed to find the
   symbol in any objfile.  */
#define SYMBOL_LOOKUP_FAILED \
 ((struct block_symbol) {(struct symbol *) 1, NULL})
#define SYMBOL_LOOKUP_FAILED_P(SIB) (SIB.symbol == (struct symbol *) 1)

/* Recording lookups that don't find the symbol is just as important, if not
   more so, than recording found symbols.  */

enum symbol_cache_slot_state
{
  SYMBOL_SLOT_UNUSED,
  SYMBOL_SLOT_NOT_FOUND,
  SYMBOL_SLOT_FOUND
};

struct symbol_cache_slot
{
  enum symbol_cache_slot_state state;

  /* The objfile that was current when the symbol was looked up.
     This is only needed for global blocks, but for simplicity's sake
     we allocate the space for both.  If data shows the extra space used
     for static blocks is a problem, we can split things up then.

     Global blocks need cache lookup to include the objfile context because
     we need to account for gdbarch_iterate_over_objfiles_in_search_order
     which can traverse objfiles in, effectively, any order, depending on
     the current objfile, thus affecting which symbol is found.  Normally,
     only the current objfile is searched first, and then the rest are
     searched in recorded order; but putting cache lookup inside
     gdbarch_iterate_over_objfiles_in_search_order would be awkward.
     Instead we just make the current objfile part of the context of
     cache lookup.  This means we can record the same symbol multiple times,
     each with a different "current objfile" that was in effect when the
     lookup was saved in the cache, but cache space is pretty cheap.  */
  const struct objfile *objfile_context;

  union
  {
    struct block_symbol found;
    struct
    {
      char *name;
      domain_enum domain;
    } not_found;
  } value;
};

/* Symbols don't specify global vs static block.
   So keep them in separate caches.  */

struct block_symbol_cache
{
  unsigned int hits;
  unsigned int misses;
  unsigned int collisions;

  /* SYMBOLS is a variable length array of this size.
     One can imagine that in general one cache (global/static) should be a
     fraction of the size of the other, but there's no data at the moment
     on which to decide.  */
  unsigned int size;

  struct symbol_cache_slot symbols[1];
};

/* The symbol cache.

   Searching for symbols in the static and global blocks over multiple objfiles
   again and again can be slow, as can searching very big objfiles.  This is a
   simple cache to improve symbol lookup performance, which is critical to
   overall gdb performance.

   Symbols are hashed on the name, its domain, and block.
   They are also hashed on their objfile for objfile-specific lookups.  */

struct symbol_cache
{
  struct block_symbol_cache *global_symbols;
  struct block_symbol_cache *static_symbols;
};

/* When non-zero, print debugging messages related to symtab creation.  */
unsigned int symtab_create_debug = 0;

/* When non-zero, print debugging messages related to symbol lookup.  */
unsigned int symbol_lookup_debug = 0;

/* The size of the cache is staged here.  */
static unsigned int new_symbol_cache_size = DEFAULT_SYMBOL_CACHE_SIZE;

/* The current value of the symbol cache size.
   This is saved so that if the user enters a value too big we can restore
   the original value from here.  */
static unsigned int symbol_cache_size = DEFAULT_SYMBOL_CACHE_SIZE;

/* Non-zero if a file may be known by two different basenames.
   This is the uncommon case, and significantly slows down gdb.
   Default set to "off" to not slow down the common case.  */
int basenames_may_differ = 0;

/* Allow the user to configure the debugger behavior with respect
   to multiple-choice menus when more than one symbol matches during
   a symbol lookup.  */

const char multiple_symbols_ask[] = "ask";
const char multiple_symbols_all[] = "all";
const char multiple_symbols_cancel[] = "cancel";
static const char *const multiple_symbols_modes[] =
{
  multiple_symbols_ask,
  multiple_symbols_all,
  multiple_symbols_cancel,
  NULL
};
static const char *multiple_symbols_mode = multiple_symbols_all;

/* Read-only accessor to AUTO_SELECT_MODE.  */

const char *
multiple_symbols_select_mode (void)
{
  return multiple_symbols_mode;
}

/* Return the name of a domain_enum.  */

const char *
domain_name (domain_enum e)
{
  switch (e)
    {
    case UNDEF_DOMAIN: return "UNDEF_DOMAIN";
    case VAR_DOMAIN: return "VAR_DOMAIN";
    case STRUCT_DOMAIN: return "STRUCT_DOMAIN";
    case MODULE_DOMAIN: return "MODULE_DOMAIN";
    case LABEL_DOMAIN: return "LABEL_DOMAIN";
    case COMMON_BLOCK_DOMAIN: return "COMMON_BLOCK_DOMAIN";
    default: gdb_assert_not_reached ("bad domain_enum");
    }
}

/* Return the name of a search_domain .  */

const char *
search_domain_name (enum search_domain e)
{
  switch (e)
    {
    case VARIABLES_DOMAIN: return "VARIABLES_DOMAIN";
    case FUNCTIONS_DOMAIN: return "FUNCTIONS_DOMAIN";
    case TYPES_DOMAIN: return "TYPES_DOMAIN";
    case ALL_DOMAIN: return "ALL_DOMAIN";
    default: gdb_assert_not_reached ("bad search_domain");
    }
}

/* See symtab.h.  */

struct symtab *
compunit_primary_filetab (const struct compunit_symtab *cust)
{
  gdb_assert (COMPUNIT_FILETABS (cust) != NULL);

  /* The primary file symtab is the first one in the list.  */
  return COMPUNIT_FILETABS (cust);
}

/* See symtab.h.  */

enum language
compunit_language (const struct compunit_symtab *cust)
{
  struct symtab *symtab = compunit_primary_filetab (cust);

/* The language of the compunit symtab is the language of its primary
   source file.  */
  return SYMTAB_LANGUAGE (symtab);
}

/* See whether FILENAME matches SEARCH_NAME using the rule that we
   advertise to the user.  (The manual's description of linespecs
   describes what we advertise).  Returns true if they match, false
   otherwise.  */

int
compare_filenames_for_search (const char *filename, const char *search_name)
{
  int len = strlen (filename);
  size_t search_len = strlen (search_name);

  if (len < search_len)
    return 0;

  /* The tail of FILENAME must match.  */
  if (FILENAME_CMP (filename + len - search_len, search_name) != 0)
    return 0;

  /* Either the names must completely match, or the character
     preceding the trailing SEARCH_NAME segment of FILENAME must be a
     directory separator.

     The check !IS_ABSOLUTE_PATH ensures SEARCH_NAME "/dir/file.c"
     cannot match FILENAME "/path//dir/file.c" - as user has requested
     absolute path.  The sama applies for "c:\file.c" possibly
     incorrectly hypothetically matching "d:\dir\c:\file.c".

     The HAS_DRIVE_SPEC purpose is to make FILENAME "c:file.c"
     compatible with SEARCH_NAME "file.c".  In such case a compiler had
     to put the "c:file.c" name into debug info.  Such compatibility
     works only on GDB built for DOS host.  */
  return (len == search_len
	  || (!IS_ABSOLUTE_PATH (search_name)
	      && IS_DIR_SEPARATOR (filename[len - search_len - 1]))
	  || (HAS_DRIVE_SPEC (filename)
	      && STRIP_DRIVE_SPEC (filename) == &filename[len - search_len]));
}

/* Same as compare_filenames_for_search, but for glob-style patterns.
   Heads up on the order of the arguments.  They match the order of
   compare_filenames_for_search, but it's the opposite of the order of
   arguments to gdb_filename_fnmatch.  */

int
compare_glob_filenames_for_search (const char *filename,
				   const char *search_name)
{
  /* We rely on the property of glob-style patterns with FNM_FILE_NAME that
     all /s have to be explicitly specified.  */
  int file_path_elements = count_path_elements (filename);
  int search_path_elements = count_path_elements (search_name);

  if (search_path_elements > file_path_elements)
    return 0;

  if (IS_ABSOLUTE_PATH (search_name))
    {
      return (search_path_elements == file_path_elements
	      && gdb_filename_fnmatch (search_name, filename,
				       FNM_FILE_NAME | FNM_NOESCAPE) == 0);
    }

  {
    const char *file_to_compare
      = strip_leading_path_elements (filename,
				     file_path_elements - search_path_elements);

    return gdb_filename_fnmatch (search_name, file_to_compare,
				 FNM_FILE_NAME | FNM_NOESCAPE) == 0;
  }
}

/* Check for a symtab of a specific name by searching some symtabs.
   This is a helper function for callbacks of iterate_over_symtabs.

   If NAME is not absolute, then REAL_PATH is NULL
   If NAME is absolute, then REAL_PATH is the gdb_realpath form of NAME.

   The return value, NAME, REAL_PATH and CALLBACK are identical to the
   `map_symtabs_matching_filename' method of quick_symbol_functions.

   FIRST and AFTER_LAST indicate the range of compunit symtabs to search.
   Each symtab within the specified compunit symtab is also searched.
   AFTER_LAST is one past the last compunit symtab to search; NULL means to
   search until the end of the list.  */

bool
iterate_over_some_symtabs (const char *name,
			   const char *real_path,
			   struct compunit_symtab *first,
			   struct compunit_symtab *after_last,
			   gdb::function_view<bool (symtab *)> callback)
{
  struct compunit_symtab *cust;
  struct symtab *s;
  const char* base_name = lbasename (name);

  for (cust = first; cust != NULL && cust != after_last; cust = cust->next)
    {
      ALL_COMPUNIT_FILETABS (cust, s)
	{
	  if (compare_filenames_for_search (s->filename, name))
	    {
	      if (callback (s))
		return true;
	      continue;
	    }

	  /* Before we invoke realpath, which can get expensive when many
	     files are involved, do a quick comparison of the basenames.  */
	  if (! basenames_may_differ
	      && FILENAME_CMP (base_name, lbasename (s->filename)) != 0)
	    continue;

	  if (compare_filenames_for_search (symtab_to_fullname (s), name))
	    {
	      if (callback (s))
		return true;
	      continue;
	    }

	  /* If the user gave us an absolute path, try to find the file in
	     this symtab and use its absolute path.  */
	  if (real_path != NULL)
	    {
	      const char *fullname = symtab_to_fullname (s);

	      gdb_assert (IS_ABSOLUTE_PATH (real_path));
	      gdb_assert (IS_ABSOLUTE_PATH (name));
	      if (FILENAME_CMP (real_path, fullname) == 0)
		{
		  if (callback (s))
		    return true;
		  continue;
		}
	    }
	}
    }

  return false;
}

/* Check for a symtab of a specific name; first in symtabs, then in
   psymtabs.  *If* there is no '/' in the name, a match after a '/'
   in the symtab filename will also work.

   Calls CALLBACK with each symtab that is found.  If CALLBACK returns
   true, the search stops.  */

void
iterate_over_symtabs (const char *name,
		      gdb::function_view<bool (symtab *)> callback)
{
  struct objfile *objfile;
  gdb::unique_xmalloc_ptr<char> real_path;

  /* Here we are interested in canonicalizing an absolute path, not
     absolutizing a relative path.  */
  if (IS_ABSOLUTE_PATH (name))
    {
      real_path.reset (gdb_realpath (name));
      gdb_assert (IS_ABSOLUTE_PATH (real_path.get ()));
    }

  ALL_OBJFILES (objfile)
    {
      if (iterate_over_some_symtabs (name, real_path.get (),
				     objfile->compunit_symtabs, NULL,
				     callback))
	return;
    }

  /* Same search rules as above apply here, but now we look thru the
     psymtabs.  */

  ALL_OBJFILES (objfile)
    {
      if (objfile->sf
	  && objfile->sf->qf->map_symtabs_matching_filename (objfile,
							     name,
							     real_path.get (),
							     callback))
	return;
    }
}

/* A wrapper for iterate_over_symtabs that returns the first matching
   symtab, or NULL.  */

struct symtab *
lookup_symtab (const char *name)
{
  struct symtab *result = NULL;

  iterate_over_symtabs (name, [&] (symtab *symtab)
    {
      result = symtab;
      return true;
    });

  return result;
}


/* Mangle a GDB method stub type.  This actually reassembles the pieces of the
   full method name, which consist of the class name (from T), the unadorned
   method name from METHOD_ID, and the signature for the specific overload,
   specified by SIGNATURE_ID.  Note that this function is g++ specific.  */

char *
gdb_mangle_name (struct type *type, int method_id, int signature_id)
{
  int mangled_name_len;
  char *mangled_name;
  struct fn_field *f = TYPE_FN_FIELDLIST1 (type, method_id);
  struct fn_field *method = &f[signature_id];
  const char *field_name = TYPE_FN_FIELDLIST_NAME (type, method_id);
  const char *physname = TYPE_FN_FIELD_PHYSNAME (f, signature_id);
  const char *newname = type_name_no_tag (type);

  /* Does the form of physname indicate that it is the full mangled name
     of a constructor (not just the args)?  */
  int is_full_physname_constructor;

  int is_constructor;
  int is_destructor = is_destructor_name (physname);
  /* Need a new type prefix.  */
  const char *const_prefix = method->is_const ? "C" : "";
  const char *volatile_prefix = method->is_volatile ? "V" : "";
  char buf[20];
  int len = (newname == NULL ? 0 : strlen (newname));

  /* Nothing to do if physname already contains a fully mangled v3 abi name
     or an operator name.  */
  if ((physname[0] == '_' && physname[1] == 'Z')
      || is_operator_name (field_name))
    return xstrdup (physname);

  is_full_physname_constructor = is_constructor_name (physname);

  is_constructor = is_full_physname_constructor 
    || (newname && strcmp (field_name, newname) == 0);

  if (!is_destructor)
    is_destructor = (startswith (physname, "__dt"));

  if (is_destructor || is_full_physname_constructor)
    {
      mangled_name = (char *) xmalloc (strlen (physname) + 1);
      strcpy (mangled_name, physname);
      return mangled_name;
    }

  if (len == 0)
    {
      xsnprintf (buf, sizeof (buf), "__%s%s", const_prefix, volatile_prefix);
    }
  else if (physname[0] == 't' || physname[0] == 'Q')
    {
      /* The physname for template and qualified methods already includes
         the class name.  */
      xsnprintf (buf, sizeof (buf), "__%s%s", const_prefix, volatile_prefix);
      newname = NULL;
      len = 0;
    }
  else
    {
      xsnprintf (buf, sizeof (buf), "__%s%s%d", const_prefix,
		 volatile_prefix, len);
    }
  mangled_name_len = ((is_constructor ? 0 : strlen (field_name))
		      + strlen (buf) + len + strlen (physname) + 1);

  mangled_name = (char *) xmalloc (mangled_name_len);
  if (is_constructor)
    mangled_name[0] = '\0';
  else
    strcpy (mangled_name, field_name);

  strcat (mangled_name, buf);
  /* If the class doesn't have a name, i.e. newname NULL, then we just
     mangle it using 0 for the length of the class.  Thus it gets mangled
     as something starting with `::' rather than `classname::'.  */
  if (newname != NULL)
    strcat (mangled_name, newname);

  strcat (mangled_name, physname);
  return (mangled_name);
}

/* Set the demangled name of GSYMBOL to NAME.  NAME must be already
   correctly allocated.  */

void
symbol_set_demangled_name (struct general_symbol_info *gsymbol,
                           const char *name,
                           struct obstack *obstack)
{
  if (gsymbol->language == language_ada)
    {
      if (name == NULL)
	{
	  gsymbol->ada_mangled = 0;
	  gsymbol->language_specific.obstack = obstack;
	}
      else
	{
	  gsymbol->ada_mangled = 1;
	  gsymbol->language_specific.demangled_name = name;
	}
    }
  else
    gsymbol->language_specific.demangled_name = name;
}

/* Return the demangled name of GSYMBOL.  */

const char *
symbol_get_demangled_name (const struct general_symbol_info *gsymbol)
{
  if (gsymbol->language == language_ada)
    {
      if (!gsymbol->ada_mangled)
	return NULL;
      /* Fall through.  */
    }

  return gsymbol->language_specific.demangled_name;
}


/* Initialize the language dependent portion of a symbol
   depending upon the language for the symbol.  */

void
symbol_set_language (struct general_symbol_info *gsymbol,
                     enum language language,
		     struct obstack *obstack)
{
  gsymbol->language = language;
  if (gsymbol->language == language_cplus
      || gsymbol->language == language_d
      || gsymbol->language == language_go
      || gsymbol->language == language_objc
      || gsymbol->language == language_fortran)
    {
      symbol_set_demangled_name (gsymbol, NULL, obstack);
    }
  else if (gsymbol->language == language_ada)
    {
      gdb_assert (gsymbol->ada_mangled == 0);
      gsymbol->language_specific.obstack = obstack;
    }
  else
    {
      memset (&gsymbol->language_specific, 0,
	      sizeof (gsymbol->language_specific));
    }
}

/* Functions to initialize a symbol's mangled name.  */

/* Objects of this type are stored in the demangled name hash table.  */
struct demangled_name_entry
{
  const char *mangled;
  char demangled[1];
};

/* Hash function for the demangled name hash.  */

static hashval_t
hash_demangled_name_entry (const void *data)
{
  const struct demangled_name_entry *e
    = (const struct demangled_name_entry *) data;

  return htab_hash_string (e->mangled);
}

/* Equality function for the demangled name hash.  */

static int
eq_demangled_name_entry (const void *a, const void *b)
{
  const struct demangled_name_entry *da
    = (const struct demangled_name_entry *) a;
  const struct demangled_name_entry *db
    = (const struct demangled_name_entry *) b;

  return strcmp (da->mangled, db->mangled) == 0;
}

/* Create the hash table used for demangled names.  Each hash entry is
   a pair of strings; one for the mangled name and one for the demangled
   name.  The entry is hashed via just the mangled name.  */

static void
create_demangled_names_hash (struct objfile *objfile)
{
  /* Choose 256 as the starting size of the hash table, somewhat arbitrarily.
     The hash table code will round this up to the next prime number.
     Choosing a much larger table size wastes memory, and saves only about
     1% in symbol reading.  */

  objfile->per_bfd->demangled_names_hash = htab_create_alloc
    (256, hash_demangled_name_entry, eq_demangled_name_entry,
     NULL, xcalloc, xfree);
}

/* Try to determine the demangled name for a symbol, based on the
   language of that symbol.  If the language is set to language_auto,
   it will attempt to find any demangling algorithm that works and
   then set the language appropriately.  The returned name is allocated
   by the demangler and should be xfree'd.  */

static char *
symbol_find_demangled_name (struct general_symbol_info *gsymbol,
			    const char *mangled)
{
  char *demangled = NULL;
  int i;
  int recognized;

  if (gsymbol->language == language_unknown)
    gsymbol->language = language_auto;

  if (gsymbol->language != language_auto)
    {
      const struct language_defn *lang = language_def (gsymbol->language);

      language_sniff_from_mangled_name (lang, mangled, &demangled);
      return demangled;
    }

  for (i = language_unknown; i < nr_languages; ++i)
    {
      enum language l = (enum language) i;
      const struct language_defn *lang = language_def (l);

      if (language_sniff_from_mangled_name (lang, mangled, &demangled))
	{
	  gsymbol->language = l;
	  return demangled;
	}
    }

  return NULL;
}

/* Set both the mangled and demangled (if any) names for GSYMBOL based
   on LINKAGE_NAME and LEN.  Ordinarily, NAME is copied onto the
   objfile's obstack; but if COPY_NAME is 0 and if NAME is
   NUL-terminated, then this function assumes that NAME is already
   correctly saved (either permanently or with a lifetime tied to the
   objfile), and it will not be copied.

   The hash table corresponding to OBJFILE is used, and the memory
   comes from the per-BFD storage_obstack.  LINKAGE_NAME is copied,
   so the pointer can be discarded after calling this function.  */

void
symbol_set_names (struct general_symbol_info *gsymbol,
		  const char *linkage_name, int len, int copy_name,
		  struct objfile *objfile)
{
  struct demangled_name_entry **slot;
  /* A 0-terminated copy of the linkage name.  */
  const char *linkage_name_copy;
  struct demangled_name_entry entry;
  struct objfile_per_bfd_storage *per_bfd = objfile->per_bfd;

  if (gsymbol->language == language_ada)
    {
      /* In Ada, we do the symbol lookups using the mangled name, so
         we can save some space by not storing the demangled name.  */
      if (!copy_name)
	gsymbol->name = linkage_name;
      else
	{
	  char *name = (char *) obstack_alloc (&per_bfd->storage_obstack,
					       len + 1);

	  memcpy (name, linkage_name, len);
	  name[len] = '\0';
	  gsymbol->name = name;
	}
      symbol_set_demangled_name (gsymbol, NULL, &per_bfd->storage_obstack);

      return;
    }

  if (per_bfd->demangled_names_hash == NULL)
    create_demangled_names_hash (objfile);

  if (linkage_name[len] != '\0')
    {
      char *alloc_name;

      alloc_name = (char *) alloca (len + 1);
      memcpy (alloc_name, linkage_name, len);
      alloc_name[len] = '\0';

      linkage_name_copy = alloc_name;
    }
  else
    linkage_name_copy = linkage_name;

  entry.mangled = linkage_name_copy;
  slot = ((struct demangled_name_entry **)
	  htab_find_slot (per_bfd->demangled_names_hash,
			  &entry, INSERT));

  /* If this name is not in the hash table, add it.  */
  if (*slot == NULL
      /* A C version of the symbol may have already snuck into the table.
	 This happens to, e.g., main.init (__go_init_main).  Cope.  */
      || (gsymbol->language == language_go
	  && (*slot)->demangled[0] == '\0'))
    {
      char *demangled_name = symbol_find_demangled_name (gsymbol,
							 linkage_name_copy);
      int demangled_len = demangled_name ? strlen (demangled_name) : 0;

      /* Suppose we have demangled_name==NULL, copy_name==0, and
	 linkage_name_copy==linkage_name.  In this case, we already have the
	 mangled name saved, and we don't have a demangled name.  So,
	 you might think we could save a little space by not recording
	 this in the hash table at all.
	 
	 It turns out that it is actually important to still save such
	 an entry in the hash table, because storing this name gives
	 us better bcache hit rates for partial symbols.  */
      if (!copy_name && linkage_name_copy == linkage_name)
	{
	  *slot
	    = ((struct demangled_name_entry *)
	       obstack_alloc (&per_bfd->storage_obstack,
			      offsetof (struct demangled_name_entry, demangled)
			      + demangled_len + 1));
	  (*slot)->mangled = linkage_name;
	}
      else
	{
	  char *mangled_ptr;

	  /* If we must copy the mangled name, put it directly after
	     the demangled name so we can have a single
	     allocation.  */
	  *slot
	    = ((struct demangled_name_entry *)
	       obstack_alloc (&per_bfd->storage_obstack,
			      offsetof (struct demangled_name_entry, demangled)
			      + len + demangled_len + 2));
	  mangled_ptr = &((*slot)->demangled[demangled_len + 1]);
	  strcpy (mangled_ptr, linkage_name_copy);
	  (*slot)->mangled = mangled_ptr;
	}

      if (demangled_name != NULL)
	{
	  strcpy ((*slot)->demangled, demangled_name);
	  xfree (demangled_name);
	}
      else
	(*slot)->demangled[0] = '\0';
    }

  gsymbol->name = (*slot)->mangled;
  if ((*slot)->demangled[0] != '\0')
    symbol_set_demangled_name (gsymbol, (*slot)->demangled,
			       &per_bfd->storage_obstack);
  else
    symbol_set_demangled_name (gsymbol, NULL, &per_bfd->storage_obstack);
}

/* Return the source code name of a symbol.  In languages where
   demangling is necessary, this is the demangled name.  */

const char *
symbol_natural_name (const struct general_symbol_info *gsymbol)
{
  switch (gsymbol->language)
    {
    case language_cplus:
    case language_d:
    case language_go:
    case language_objc:
    case language_fortran:
      if (symbol_get_demangled_name (gsymbol) != NULL)
	return symbol_get_demangled_name (gsymbol);
      break;
    case language_ada:
      return ada_decode_symbol (gsymbol);
    default:
      break;
    }
  return gsymbol->name;
}

/* Return the demangled name for a symbol based on the language for
   that symbol.  If no demangled name exists, return NULL.  */

const char *
symbol_demangled_name (const struct general_symbol_info *gsymbol)
{
  const char *dem_name = NULL;

  switch (gsymbol->language)
    {
    case language_cplus:
    case language_d:
    case language_go:
    case language_objc:
    case language_fortran:
      dem_name = symbol_get_demangled_name (gsymbol);
      break;
    case language_ada:
      dem_name = ada_decode_symbol (gsymbol);
      break;
    default:
      break;
    }
  return dem_name;
}

/* Return the search name of a symbol---generally the demangled or
   linkage name of the symbol, depending on how it will be searched for.
   If there is no distinct demangled name, then returns the same value
   (same pointer) as SYMBOL_LINKAGE_NAME.  */

const char *
symbol_search_name (const struct general_symbol_info *gsymbol)
{
  if (gsymbol->language == language_ada)
    return gsymbol->name;
  else
    return symbol_natural_name (gsymbol);
}

/* Initialize the structure fields to zero values.  */

void
init_sal (struct symtab_and_line *sal)
{
  memset (sal, 0, sizeof (*sal));
}


/* Return 1 if the two sections are the same, or if they could
   plausibly be copies of each other, one in an original object
   file and another in a separated debug file.  */

int
matching_obj_sections (struct obj_section *obj_first,
		       struct obj_section *obj_second)
{
  asection *first = obj_first? obj_first->the_bfd_section : NULL;
  asection *second = obj_second? obj_second->the_bfd_section : NULL;
  struct objfile *obj;

  /* If they're the same section, then they match.  */
  if (first == second)
    return 1;

  /* If either is NULL, give up.  */
  if (first == NULL || second == NULL)
    return 0;

  /* This doesn't apply to absolute symbols.  */
  if (first->owner == NULL || second->owner == NULL)
    return 0;

  /* If they're in the same object file, they must be different sections.  */
  if (first->owner == second->owner)
    return 0;

  /* Check whether the two sections are potentially corresponding.  They must
     have the same size, address, and name.  We can't compare section indexes,
     which would be more reliable, because some sections may have been
     stripped.  */
  if (bfd_get_section_size (first) != bfd_get_section_size (second))
    return 0;

  /* In-memory addresses may start at a different offset, relativize them.  */
  if (bfd_get_section_vma (first->owner, first)
      - bfd_get_start_address (first->owner)
      != bfd_get_section_vma (second->owner, second)
	 - bfd_get_start_address (second->owner))
    return 0;

  if (bfd_get_section_name (first->owner, first) == NULL
      || bfd_get_section_name (second->owner, second) == NULL
      || strcmp (bfd_get_section_name (first->owner, first),
		 bfd_get_section_name (second->owner, second)) != 0)
    return 0;

  /* Otherwise check that they are in corresponding objfiles.  */

  ALL_OBJFILES (obj)
    if (obj->obfd == first->owner)
      break;
  gdb_assert (obj != NULL);

  if (obj->separate_debug_objfile != NULL
      && obj->separate_debug_objfile->obfd == second->owner)
    return 1;
  if (obj->separate_debug_objfile_backlink != NULL
      && obj->separate_debug_objfile_backlink->obfd == second->owner)
    return 1;

  return 0;
}

/* See symtab.h.  */

void
expand_symtab_containing_pc (CORE_ADDR pc, struct obj_section *section)
{
  struct objfile *objfile;
  struct bound_minimal_symbol msymbol;

  /* If we know that this is not a text address, return failure.  This is
     necessary because we loop based on texthigh and textlow, which do
     not include the data ranges.  */
  msymbol = lookup_minimal_symbol_by_pc_section (pc, section);
  if (msymbol.minsym
      && (MSYMBOL_TYPE (msymbol.minsym) == mst_data
	  || MSYMBOL_TYPE (msymbol.minsym) == mst_bss
	  || MSYMBOL_TYPE (msymbol.minsym) == mst_abs
	  || MSYMBOL_TYPE (msymbol.minsym) == mst_file_data
	  || MSYMBOL_TYPE (msymbol.minsym) == mst_file_bss))
    return;

  ALL_OBJFILES (objfile)
  {
    struct compunit_symtab *cust = NULL;

    if (objfile->sf)
      cust = objfile->sf->qf->find_pc_sect_compunit_symtab (objfile, msymbol,
							    pc, section, 0);
    if (cust)
      return;
  }
}

/* Hash function for the symbol cache.  */

static unsigned int
hash_symbol_entry (const struct objfile *objfile_context,
		   const char *name, domain_enum domain)
{
  unsigned int hash = (uintptr_t) objfile_context;

  if (name != NULL)
    hash += htab_hash_string (name);

  /* Because of symbol_matches_domain we need VAR_DOMAIN and STRUCT_DOMAIN
     to map to the same slot.  */
  if (domain == STRUCT_DOMAIN)
    hash += VAR_DOMAIN * 7;
  else
    hash += domain * 7;

  return hash;
}

/* Equality function for the symbol cache.  */

static int
eq_symbol_entry (const struct symbol_cache_slot *slot,
		 const struct objfile *objfile_context,
		 const char *name, domain_enum domain)
{
  const char *slot_name;
  domain_enum slot_domain;

  if (slot->state == SYMBOL_SLOT_UNUSED)
    return 0;

  if (slot->objfile_context != objfile_context)
    return 0;

  if (slot->state == SYMBOL_SLOT_NOT_FOUND)
    {
      slot_name = slot->value.not_found.name;
      slot_domain = slot->value.not_found.domain;
    }
  else
    {
      slot_name = SYMBOL_SEARCH_NAME (slot->value.found.symbol);
      slot_domain = SYMBOL_DOMAIN (slot->value.found.symbol);
    }

  /* NULL names match.  */
  if (slot_name == NULL && name == NULL)
    {
      /* But there's no point in calling symbol_matches_domain in the
	 SYMBOL_SLOT_FOUND case.  */
      if (slot_domain != domain)
	return 0;
    }
  else if (slot_name != NULL && name != NULL)
    {
      /* It's important that we use the same comparison that was done the
	 first time through.  If the slot records a found symbol, then this
	 means using strcmp_iw on SYMBOL_SEARCH_NAME.  See dictionary.c.
	 It also means using symbol_matches_domain for found symbols.
	 See block.c.

	 If the slot records a not-found symbol, then require a precise match.
	 We could still be lax with whitespace like strcmp_iw though.  */

      if (slot->state == SYMBOL_SLOT_NOT_FOUND)
	{
	  if (strcmp (slot_name, name) != 0)
	    return 0;
	  if (slot_domain != domain)
	    return 0;
	}
      else
	{
	  struct symbol *sym = slot->value.found.symbol;

	  if (strcmp_iw (slot_name, name) != 0)
	    return 0;
	  if (!symbol_matches_domain (SYMBOL_LANGUAGE (sym),
				      slot_domain, domain))
	    return 0;
	}
    }
  else
    {
      /* Only one name is NULL.  */
      return 0;
    }

  return 1;
}

/* Given a cache of size SIZE, return the size of the struct (with variable
   length array) in bytes.  */

static size_t
symbol_cache_byte_size (unsigned int size)
{
  return (sizeof (struct block_symbol_cache)
	  + ((size - 1) * sizeof (struct symbol_cache_slot)));
}

/* Resize CACHE.  */

static void
resize_symbol_cache (struct symbol_cache *cache, unsigned int new_size)
{
  /* If there's no change in size, don't do anything.
     All caches have the same size, so we can just compare with the size
     of the global symbols cache.  */
  if ((cache->global_symbols != NULL
       && cache->global_symbols->size == new_size)
      || (cache->global_symbols == NULL
	  && new_size == 0))
    return;

  xfree (cache->global_symbols);
  xfree (cache->static_symbols);

  if (new_size == 0)
    {
      cache->global_symbols = NULL;
      cache->static_symbols = NULL;
    }
  else
    {
      size_t total_size = symbol_cache_byte_size (new_size);

      cache->global_symbols
	= (struct block_symbol_cache *) xcalloc (1, total_size);
      cache->static_symbols
	= (struct block_symbol_cache *) xcalloc (1, total_size);
      cache->global_symbols->size = new_size;
      cache->static_symbols->size = new_size;
    }
}

/* Make a symbol cache of size SIZE.  */

static struct symbol_cache *
make_symbol_cache (unsigned int size)
{
  struct symbol_cache *cache;

  cache = XCNEW (struct symbol_cache);
  resize_symbol_cache (cache, symbol_cache_size);
  return cache;
}

/* Free the space used by CACHE.  */

static void
free_symbol_cache (struct symbol_cache *cache)
{
  xfree (cache->global_symbols);
  xfree (cache->static_symbols);
  xfree (cache);
}

/* Return the symbol cache of PSPACE.
   Create one if it doesn't exist yet.  */

static struct symbol_cache *
get_symbol_cache (struct program_space *pspace)
{
  struct symbol_cache *cache
    = (struct symbol_cache *) program_space_data (pspace, symbol_cache_key);

  if (cache == NULL)
    {
      cache = make_symbol_cache (symbol_cache_size);
      set_program_space_data (pspace, symbol_cache_key, cache);
    }

  return cache;
}

/* Delete the symbol cache of PSPACE.
   Called when PSPACE is destroyed.  */

static void
symbol_cache_cleanup (struct program_space *pspace, void *data)
{
  struct symbol_cache *cache = (struct symbol_cache *) data;

  free_symbol_cache (cache);
}

/* Set the size of the symbol cache in all program spaces.  */

static void
set_symbol_cache_size (unsigned int new_size)
{
  struct program_space *pspace;

  ALL_PSPACES (pspace)
    {
      struct symbol_cache *cache
	= (struct symbol_cache *) program_space_data (pspace, symbol_cache_key);

      /* The pspace could have been created but not have a cache yet.  */
      if (cache != NULL)
	resize_symbol_cache (cache, new_size);
    }
}

/* Called when symbol-cache-size is set.  */

static void
set_symbol_cache_size_handler (char *args, int from_tty,
			       struct cmd_list_element *c)
{
  if (new_symbol_cache_size > MAX_SYMBOL_CACHE_SIZE)
    {
      /* Restore the previous value.
	 This is the value the "show" command prints.  */
      new_symbol_cache_size = symbol_cache_size;

      error (_("Symbol cache size is too large, max is %u."),
	     MAX_SYMBOL_CACHE_SIZE);
    }
  symbol_cache_size = new_symbol_cache_size;

  set_symbol_cache_size (symbol_cache_size);
}

/* Lookup symbol NAME,DOMAIN in BLOCK in the symbol cache of PSPACE.
   OBJFILE_CONTEXT is the current objfile, which may be NULL.
   The result is the symbol if found, SYMBOL_LOOKUP_FAILED if a previous lookup
   failed (and thus this one will too), or NULL if the symbol is not present
   in the cache.
   If the symbol is not present in the cache, then *BSC_PTR and *SLOT_PTR are
   set to the cache and slot of the symbol to save the result of a full lookup
   attempt.  */

static struct block_symbol
symbol_cache_lookup (struct symbol_cache *cache,
		     struct objfile *objfile_context, int block,
		     const char *name, domain_enum domain,
		     struct block_symbol_cache **bsc_ptr,
		     struct symbol_cache_slot **slot_ptr)
{
  struct block_symbol_cache *bsc;
  unsigned int hash;
  struct symbol_cache_slot *slot;

  if (block == GLOBAL_BLOCK)
    bsc = cache->global_symbols;
  else
    bsc = cache->static_symbols;
  if (bsc == NULL)
    {
      *bsc_ptr = NULL;
      *slot_ptr = NULL;
      return (struct block_symbol) {NULL, NULL};
    }

  hash = hash_symbol_entry (objfile_context, name, domain);
  slot = bsc->symbols + hash % bsc->size;

  if (eq_symbol_entry (slot, objfile_context, name, domain))
    {
      if (symbol_lookup_debug)
	fprintf_unfiltered (gdb_stdlog,
			    "%s block symbol cache hit%s for %s, %s\n",
			    block == GLOBAL_BLOCK ? "Global" : "Static",
			    slot->state == SYMBOL_SLOT_NOT_FOUND
			    ? " (not found)" : "",
			    name, domain_name (domain));
      ++bsc->hits;
      if (slot->state == SYMBOL_SLOT_NOT_FOUND)
	return SYMBOL_LOOKUP_FAILED;
      return slot->value.found;
    }

  /* Symbol is not present in the cache.  */

  *bsc_ptr = bsc;
  *slot_ptr = slot;

  if (symbol_lookup_debug)
    {
      fprintf_unfiltered (gdb_stdlog,
			  "%s block symbol cache miss for %s, %s\n",
			  block == GLOBAL_BLOCK ? "Global" : "Static",
			  name, domain_name (domain));
    }
  ++bsc->misses;
  return (struct block_symbol) {NULL, NULL};
}

/* Clear out SLOT.  */

static void
symbol_cache_clear_slot (struct symbol_cache_slot *slot)
{
  if (slot->state == SYMBOL_SLOT_NOT_FOUND)
    xfree (slot->value.not_found.name);
  slot->state = SYMBOL_SLOT_UNUSED;
}

/* Mark SYMBOL as found in SLOT.
   OBJFILE_CONTEXT is the current objfile when the lookup was done, or NULL
   if it's not needed to distinguish lookups (STATIC_BLOCK).  It is *not*
   necessarily the objfile the symbol was found in.  */

static void
symbol_cache_mark_found (struct block_symbol_cache *bsc,
			 struct symbol_cache_slot *slot,
			 struct objfile *objfile_context,
			 struct symbol *symbol,
			 const struct block *block)
{
  if (bsc == NULL)
    return;
  if (slot->state != SYMBOL_SLOT_UNUSED)
    {
      ++bsc->collisions;
      symbol_cache_clear_slot (slot);
    }
  slot->state = SYMBOL_SLOT_FOUND;
  slot->objfile_context = objfile_context;
  slot->value.found.symbol = symbol;
  slot->value.found.block = block;
}

/* Mark symbol NAME, DOMAIN as not found in SLOT.
   OBJFILE_CONTEXT is the current objfile when the lookup was done, or NULL
   if it's not needed to distinguish lookups (STATIC_BLOCK).  */

static void
symbol_cache_mark_not_found (struct block_symbol_cache *bsc,
			     struct symbol_cache_slot *slot,
			     struct objfile *objfile_context,
			     const char *name, domain_enum domain)
{
  if (bsc == NULL)
    return;
  if (slot->state != SYMBOL_SLOT_UNUSED)
    {
      ++bsc->collisions;
      symbol_cache_clear_slot (slot);
    }
  slot->state = SYMBOL_SLOT_NOT_FOUND;
  slot->objfile_context = objfile_context;
  slot->value.not_found.name = xstrdup (name);
  slot->value.not_found.domain = domain;
}

/* Flush the symbol cache of PSPACE.  */

static void
symbol_cache_flush (struct program_space *pspace)
{
  struct symbol_cache *cache
    = (struct symbol_cache *) program_space_data (pspace, symbol_cache_key);
  int pass;

  if (cache == NULL)
    return;
  if (cache->global_symbols == NULL)
    {
      gdb_assert (symbol_cache_size == 0);
      gdb_assert (cache->static_symbols == NULL);
      return;
    }

  /* If the cache is untouched since the last flush, early exit.
     This is important for performance during the startup of a program linked
     with 100s (or 1000s) of shared libraries.  */
  if (cache->global_symbols->misses == 0
      && cache->static_symbols->misses == 0)
    return;

  gdb_assert (cache->global_symbols->size == symbol_cache_size);
  gdb_assert (cache->static_symbols->size == symbol_cache_size);

  for (pass = 0; pass < 2; ++pass)
    {
      struct block_symbol_cache *bsc
	= pass == 0 ? cache->global_symbols : cache->static_symbols;
      unsigned int i;

      for (i = 0; i < bsc->size; ++i)
	symbol_cache_clear_slot (&bsc->symbols[i]);
    }

  cache->global_symbols->hits = 0;
  cache->global_symbols->misses = 0;
  cache->global_symbols->collisions = 0;
  cache->static_symbols->hits = 0;
  cache->static_symbols->misses = 0;
  cache->static_symbols->collisions = 0;
}

/* Dump CACHE.  */

static void
symbol_cache_dump (const struct symbol_cache *cache)
{
  int pass;

  if (cache->global_symbols == NULL)
    {
      printf_filtered ("  <disabled>\n");
      return;
    }

  for (pass = 0; pass < 2; ++pass)
    {
      const struct block_symbol_cache *bsc
	= pass == 0 ? cache->global_symbols : cache->static_symbols;
      unsigned int i;

      if (pass == 0)
	printf_filtered ("Global symbols:\n");
      else
	printf_filtered ("Static symbols:\n");

      for (i = 0; i < bsc->size; ++i)
	{
	  const struct symbol_cache_slot *slot = &bsc->symbols[i];

	  QUIT;

	  switch (slot->state)
	    {
	    case SYMBOL_SLOT_UNUSED:
	      break;
	    case SYMBOL_SLOT_NOT_FOUND:
	      printf_filtered ("  [%4u] = %s, %s %s (not found)\n", i,
			       host_address_to_string (slot->objfile_context),
			       slot->value.not_found.name,
			       domain_name (slot->value.not_found.domain));
	      break;
	    case SYMBOL_SLOT_FOUND:
	      {
		struct symbol *found = slot->value.found.symbol;
		const struct objfile *context = slot->objfile_context;

		printf_filtered ("  [%4u] = %s, %s %s\n", i,
				 host_address_to_string (context),
				 SYMBOL_PRINT_NAME (found),
				 domain_name (SYMBOL_DOMAIN (found)));
		break;
	      }
	    }
	}
    }
}

/* The "mt print symbol-cache" command.  */

static void
maintenance_print_symbol_cache (char *args, int from_tty)
{
  struct program_space *pspace;

  ALL_PSPACES (pspace)
    {
      struct symbol_cache *cache;

      printf_filtered (_("Symbol cache for pspace %d\n%s:\n"),
		       pspace->num,
		       pspace->symfile_object_file != NULL
		       ? objfile_name (pspace->symfile_object_file)
		       : "(no object file)");

      /* If the cache hasn't been created yet, avoid creating one.  */
      cache
	= (struct symbol_cache *) program_space_data (pspace, symbol_cache_key);
      if (cache == NULL)
	printf_filtered ("  <empty>\n");
      else
	symbol_cache_dump (cache);
    }
}

/* The "mt flush-symbol-cache" command.  */

static void
maintenance_flush_symbol_cache (char *args, int from_tty)
{
  struct program_space *pspace;

  ALL_PSPACES (pspace)
    {
      symbol_cache_flush (pspace);
    }
}

/* Print usage statistics of CACHE.  */

static void
symbol_cache_stats (struct symbol_cache *cache)
{
  int pass;

  if (cache->global_symbols == NULL)
    {
      printf_filtered ("  <disabled>\n");
      return;
    }

  for (pass = 0; pass < 2; ++pass)
    {
      const struct block_symbol_cache *bsc
	= pass == 0 ? cache->global_symbols : cache->static_symbols;

      QUIT;

      if (pass == 0)
	printf_filtered ("Global block cache stats:\n");
      else
	printf_filtered ("Static block cache stats:\n");

      printf_filtered ("  size:       %u\n", bsc->size);
      printf_filtered ("  hits:       %u\n", bsc->hits);
      printf_filtered ("  misses:     %u\n", bsc->misses);
      printf_filtered ("  collisions: %u\n", bsc->collisions);
    }
}

/* The "mt print symbol-cache-statistics" command.  */

static void
maintenance_print_symbol_cache_statistics (char *args, int from_tty)
{
  struct program_space *pspace;

  ALL_PSPACES (pspace)
    {
      struct symbol_cache *cache;

      printf_filtered (_("Symbol cache statistics for pspace %d\n%s:\n"),
		       pspace->num,
		       pspace->symfile_object_file != NULL
		       ? objfile_name (pspace->symfile_object_file)
		       : "(no object file)");

      /* If the cache hasn't been created yet, avoid creating one.  */
      cache
	= (struct symbol_cache *) program_space_data (pspace, symbol_cache_key);
      if (cache == NULL)
 	printf_filtered ("  empty, no stats available\n");
      else
	symbol_cache_stats (cache);
    }
}

/* This module's 'new_objfile' observer.  */

static void
symtab_new_objfile_observer (struct objfile *objfile)
{
  /* Ideally we'd use OBJFILE->pspace, but OBJFILE may be NULL.  */
  symbol_cache_flush (current_program_space);
}

/* This module's 'free_objfile' observer.  */

static void
symtab_free_objfile_observer (struct objfile *objfile)
{
  symbol_cache_flush (objfile->pspace);
}

/* Debug symbols usually don't have section information.  We need to dig that
   out of the minimal symbols and stash that in the debug symbol.  */

void
fixup_section (struct general_symbol_info *ginfo,
	       CORE_ADDR addr, struct objfile *objfile)
{
  struct minimal_symbol *msym;

  /* First, check whether a minimal symbol with the same name exists
     and points to the same address.  The address check is required
     e.g. on PowerPC64, where the minimal symbol for a function will
     point to the function descriptor, while the debug symbol will
     point to the actual function code.  */
  msym = lookup_minimal_symbol_by_pc_name (addr, ginfo->name, objfile);
  if (msym)
    ginfo->section = MSYMBOL_SECTION (msym);
  else
    {
      /* Static, function-local variables do appear in the linker
	 (minimal) symbols, but are frequently given names that won't
	 be found via lookup_minimal_symbol().  E.g., it has been
	 observed in frv-uclinux (ELF) executables that a static,
	 function-local variable named "foo" might appear in the
	 linker symbols as "foo.6" or "foo.3".  Thus, there is no
	 point in attempting to extend the lookup-by-name mechanism to
	 handle this case due to the fact that there can be multiple
	 names.

	 So, instead, search the section table when lookup by name has
	 failed.  The ``addr'' and ``endaddr'' fields may have already
	 been relocated.  If so, the relocation offset (i.e. the
	 ANOFFSET value) needs to be subtracted from these values when
	 performing the comparison.  We unconditionally subtract it,
	 because, when no relocation has been performed, the ANOFFSET
	 value will simply be zero.

	 The address of the symbol whose section we're fixing up HAS
	 NOT BEEN adjusted (relocated) yet.  It can't have been since
	 the section isn't yet known and knowing the section is
	 necessary in order to add the correct relocation value.  In
	 other words, we wouldn't even be in this function (attempting
	 to compute the section) if it were already known.

	 Note that it is possible to search the minimal symbols
	 (subtracting the relocation value if necessary) to find the
	 matching minimal symbol, but this is overkill and much less
	 efficient.  It is not necessary to find the matching minimal
	 symbol, only its section.

	 Note that this technique (of doing a section table search)
	 can fail when unrelocated section addresses overlap.  For
	 this reason, we still attempt a lookup by name prior to doing
	 a search of the section table.  */

      struct obj_section *s;
      int fallback = -1;

      ALL_OBJFILE_OSECTIONS (objfile, s)
	{
	  int idx = s - objfile->sections;
	  CORE_ADDR offset = ANOFFSET (objfile->section_offsets, idx);

	  if (fallback == -1)
	    fallback = idx;

	  if (obj_section_addr (s) - offset <= addr
	      && addr < obj_section_endaddr (s) - offset)
	    {
	      ginfo->section = idx;
	      return;
	    }
	}

      /* If we didn't find the section, assume it is in the first
	 section.  If there is no allocated section, then it hardly
	 matters what we pick, so just pick zero.  */
      if (fallback == -1)
	ginfo->section = 0;
      else
	ginfo->section = fallback;
    }
}

struct symbol *
fixup_symbol_section (struct symbol *sym, struct objfile *objfile)
{
  CORE_ADDR addr;

  if (!sym)
    return NULL;

  if (!SYMBOL_OBJFILE_OWNED (sym))
    return sym;

  /* We either have an OBJFILE, or we can get at it from the sym's
     symtab.  Anything else is a bug.  */
  gdb_assert (objfile || symbol_symtab (sym));

  if (objfile == NULL)
    objfile = symbol_objfile (sym);

  if (SYMBOL_OBJ_SECTION (objfile, sym))
    return sym;

  /* We should have an objfile by now.  */
  gdb_assert (objfile);

  switch (SYMBOL_CLASS (sym))
    {
    case LOC_STATIC:
    case LOC_LABEL:
      addr = SYMBOL_VALUE_ADDRESS (sym);
      break;
    case LOC_BLOCK:
      addr = BLOCK_START (SYMBOL_BLOCK_VALUE (sym));
      break;

    default:
      /* Nothing else will be listed in the minsyms -- no use looking
	 it up.  */
      return sym;
    }

  fixup_section (&sym->ginfo, addr, objfile);

  return sym;
}

/* Compute the demangled form of NAME as used by the various symbol
   lookup functions.  The result can either be the input NAME
   directly, or a pointer to a buffer owned by the STORAGE object.

   For Ada, this function just returns NAME, unmodified.
   Normally, Ada symbol lookups are performed using the encoded name
   rather than the demangled name, and so it might seem to make sense
   for this function to return an encoded version of NAME.
   Unfortunately, we cannot do this, because this function is used in
   circumstances where it is not appropriate to try to encode NAME.
   For instance, when displaying the frame info, we demangle the name
   of each parameter, and then perform a symbol lookup inside our
   function using that demangled name.  In Ada, certain functions
   have internally-generated parameters whose name contain uppercase
   characters.  Encoding those name would result in those uppercase
   characters to become lowercase, and thus cause the symbol lookup
   to fail.  */

const char *
demangle_for_lookup (const char *name, enum language lang,
		     demangle_result_storage &storage)
{
  /* If we are using C++, D, or Go, demangle the name before doing a
     lookup, so we can always binary search.  */
  if (lang == language_cplus)
    {
      char *demangled_name = gdb_demangle (name, DMGL_ANSI | DMGL_PARAMS);
      if (demangled_name != NULL)
	return storage.set_malloc_ptr (demangled_name);

      /* If we were given a non-mangled name, canonicalize it
	 according to the language (so far only for C++).  */
      std::string canon = cp_canonicalize_string (name);
      if (!canon.empty ())
	return storage.swap_string (canon);
    }
  else if (lang == language_d)
    {
      char *demangled_name = d_demangle (name, 0);
      if (demangled_name != NULL)
	return storage.set_malloc_ptr (demangled_name);
    }
  else if (lang == language_go)
    {
      char *demangled_name = go_demangle (name, 0);
      if (demangled_name != NULL)
	return storage.set_malloc_ptr (demangled_name);
    }

  return name;
}

/* See symtab.h.

   This function (or rather its subordinates) have a bunch of loops and
   it would seem to be attractive to put in some QUIT's (though I'm not really
   sure whether it can run long enough to be really important).  But there
   are a few calls for which it would appear to be bad news to quit
   out of here: e.g., find_proc_desc in alpha-mdebug-tdep.c.  (Note
   that there is C++ code below which can error(), but that probably
   doesn't affect these calls since they are looking for a known
   variable and thus can probably assume it will never hit the C++
   code).  */

struct block_symbol
lookup_symbol_in_language (const char *name, const struct block *block,
			   const domain_enum domain, enum language lang,
			   struct field_of_this_result *is_a_field_of_this)
{
  demangle_result_storage storage;
  const char *modified_name = demangle_for_lookup (name, lang, storage);

  return lookup_symbol_aux (modified_name, block, domain, lang,
			    is_a_field_of_this);
}

/* See symtab.h.  */

struct block_symbol
lookup_symbol (const char *name, const struct block *block,
	       domain_enum domain,
	       struct field_of_this_result *is_a_field_of_this)
{
  return lookup_symbol_in_language (name, block, domain,
				    current_language->la_language,
				    is_a_field_of_this);
}

/* See symtab.h.  */

struct block_symbol
lookup_language_this (const struct language_defn *lang,
		      const struct block *block)
{
  if (lang->la_name_of_this == NULL || block == NULL)
    return (struct block_symbol) {NULL, NULL};

  if (symbol_lookup_debug > 1)
    {
      struct objfile *objfile = lookup_objfile_from_block (block);

      fprintf_unfiltered (gdb_stdlog,
			  "lookup_language_this (%s, %s (objfile %s))",
			  lang->la_name, host_address_to_string (block),
			  objfile_debug_name (objfile));
    }

  while (block)
    {
      struct symbol *sym;

      sym = block_lookup_symbol (block, lang->la_name_of_this, VAR_DOMAIN);
      if (sym != NULL)
	{
	  if (symbol_lookup_debug > 1)
	    {
	      fprintf_unfiltered (gdb_stdlog, " = %s (%s, block %s)\n",
				  SYMBOL_PRINT_NAME (sym),
				  host_address_to_string (sym),
				  host_address_to_string (block));
	    }
	  return (struct block_symbol) {sym, block};
	}
      if (BLOCK_FUNCTION (block))
	break;
      block = BLOCK_SUPERBLOCK (block);
    }

  if (symbol_lookup_debug > 1)
    fprintf_unfiltered (gdb_stdlog, " = NULL\n");
  return (struct block_symbol) {NULL, NULL};
}

/* Given TYPE, a structure/union,
   return 1 if the component named NAME from the ultimate target
   structure/union is defined, otherwise, return 0.  */

static int
check_field (struct type *type, const char *name,
	     struct field_of_this_result *is_a_field_of_this)
{
  int i;

  /* The type may be a stub.  */
  type = check_typedef (type);

  for (i = TYPE_NFIELDS (type) - 1; i >= TYPE_N_BASECLASSES (type); i--)
    {
      const char *t_field_name = TYPE_FIELD_NAME (type, i);

      if (t_field_name && (strcmp_iw (t_field_name, name) == 0))
	{
	  is_a_field_of_this->type = type;
	  is_a_field_of_this->field = &TYPE_FIELD (type, i);
	  return 1;
	}
    }

  /* C++: If it was not found as a data field, then try to return it
     as a pointer to a method.  */

  for (i = TYPE_NFN_FIELDS (type) - 1; i >= 0; --i)
    {
      if (strcmp_iw (TYPE_FN_FIELDLIST_NAME (type, i), name) == 0)
	{
	  is_a_field_of_this->type = type;
	  is_a_field_of_this->fn_field = &TYPE_FN_FIELDLIST (type, i);
	  return 1;
	}
    }

  for (i = TYPE_N_BASECLASSES (type) - 1; i >= 0; i--)
    if (check_field (TYPE_BASECLASS (type, i), name, is_a_field_of_this))
      return 1;

  return 0;
}

/* Behave like lookup_symbol except that NAME is the natural name
   (e.g., demangled name) of the symbol that we're looking for.  */

static struct block_symbol
lookup_symbol_aux (const char *name, const struct block *block,
		   const domain_enum domain, enum language language,
		   struct field_of_this_result *is_a_field_of_this)
{
  struct block_symbol result;
  const struct language_defn *langdef;

  if (symbol_lookup_debug)
    {
      struct objfile *objfile = lookup_objfile_from_block (block);

      fprintf_unfiltered (gdb_stdlog,
			  "lookup_symbol_aux (%s, %s (objfile %s), %s, %s)\n",
			  name, host_address_to_string (block),
			  objfile != NULL
			  ? objfile_debug_name (objfile) : "NULL",
			  domain_name (domain), language_str (language));
    }

  /* Make sure we do something sensible with is_a_field_of_this, since
     the callers that set this parameter to some non-null value will
     certainly use it later.  If we don't set it, the contents of
     is_a_field_of_this are undefined.  */
  if (is_a_field_of_this != NULL)
    memset (is_a_field_of_this, 0, sizeof (*is_a_field_of_this));

  /* Search specified block and its superiors.  Don't search
     STATIC_BLOCK or GLOBAL_BLOCK.  */

  result = lookup_local_symbol (name, block, domain, language);
  if (result.symbol != NULL)
    {
      if (symbol_lookup_debug)
	{
	  fprintf_unfiltered (gdb_stdlog, "lookup_symbol_aux (...) = %s\n",
			      host_address_to_string (result.symbol));
	}
      return result;
    }

  /* If requested to do so by the caller and if appropriate for LANGUAGE,
     check to see if NAME is a field of `this'.  */

  langdef = language_def (language);

  /* Don't do this check if we are searching for a struct.  It will
     not be found by check_field, but will be found by other
     means.  */
  if (is_a_field_of_this != NULL && domain != STRUCT_DOMAIN)
    {
      result = lookup_language_this (langdef, block);

      if (result.symbol)
	{
	  struct type *t = result.symbol->type;

	  /* I'm not really sure that type of this can ever
	     be typedefed; just be safe.  */
	  t = check_typedef (t);
	  if (TYPE_CODE (t) == TYPE_CODE_PTR || TYPE_IS_REFERENCE (t))
	    t = TYPE_TARGET_TYPE (t);

	  if (TYPE_CODE (t) != TYPE_CODE_STRUCT
	      && TYPE_CODE (t) != TYPE_CODE_UNION)
	    error (_("Internal error: `%s' is not an aggregate"),
		   langdef->la_name_of_this);

	  if (check_field (t, name, is_a_field_of_this))
	    {
	      if (symbol_lookup_debug)
		{
		  fprintf_unfiltered (gdb_stdlog,
				      "lookup_symbol_aux (...) = NULL\n");
		}
	      return (struct block_symbol) {NULL, NULL};
	    }
	}
    }

  /* Now do whatever is appropriate for LANGUAGE to look
     up static and global variables.  */

  result = langdef->la_lookup_symbol_nonlocal (langdef, name, block, domain);
  if (result.symbol != NULL)
    {
      if (symbol_lookup_debug)
	{
	  fprintf_unfiltered (gdb_stdlog, "lookup_symbol_aux (...) = %s\n",
			      host_address_to_string (result.symbol));
	}
      return result;
    }

  /* Now search all static file-level symbols.  Not strictly correct,
     but more useful than an error.  */

  result = lookup_static_symbol (name, domain);
  if (symbol_lookup_debug)
    {
      fprintf_unfiltered (gdb_stdlog, "lookup_symbol_aux (...) = %s\n",
			  result.symbol != NULL
			    ? host_address_to_string (result.symbol)
			    : "NULL");
    }
  return result;
}

/* Check to see if the symbol is defined in BLOCK or its superiors.
   Don't search STATIC_BLOCK or GLOBAL_BLOCK.  */

static struct block_symbol
lookup_local_symbol (const char *name, const struct block *block,
		     const domain_enum domain,
		     enum language language)
{
  struct symbol *sym;
  const struct block *static_block = block_static_block (block);
  const char *scope = block_scope (block);
  
  /* Check if either no block is specified or it's a global block.  */

  if (static_block == NULL)
    return (struct block_symbol) {NULL, NULL};

  while (block != static_block)
    {
      sym = lookup_symbol_in_block (name, block, domain);
      if (sym != NULL)
	return (struct block_symbol) {sym, block};

      if (language == language_cplus || language == language_fortran)
        {
          struct block_symbol sym
	    = cp_lookup_symbol_imports_or_template (scope, name, block,
						    domain);

          if (sym.symbol != NULL)
            return sym;
        }

      if (BLOCK_FUNCTION (block) != NULL && block_inlined_p (block))
	break;
      block = BLOCK_SUPERBLOCK (block);
    }

  /* We've reached the end of the function without finding a result.  */

  return (struct block_symbol) {NULL, NULL};
}

/* See symtab.h.  */

struct objfile *
lookup_objfile_from_block (const struct block *block)
{
  struct objfile *obj;
  struct compunit_symtab *cust;

  if (block == NULL)
    return NULL;

  block = block_global_block (block);
  /* Look through all blockvectors.  */
  ALL_COMPUNITS (obj, cust)
    if (block == BLOCKVECTOR_BLOCK (COMPUNIT_BLOCKVECTOR (cust),
				    GLOBAL_BLOCK))
      {
	if (obj->separate_debug_objfile_backlink)
	  obj = obj->separate_debug_objfile_backlink;

	return obj;
      }

  return NULL;
}

/* See symtab.h.  */

struct symbol *
lookup_symbol_in_block (const char *name, const struct block *block,
			const domain_enum domain)
{
  struct symbol *sym;

  if (symbol_lookup_debug > 1)
    {
      struct objfile *objfile = lookup_objfile_from_block (block);

      fprintf_unfiltered (gdb_stdlog,
			  "lookup_symbol_in_block (%s, %s (objfile %s), %s)",
			  name, host_address_to_string (block),
			  objfile_debug_name (objfile),
			  domain_name (domain));
    }

  sym = block_lookup_symbol (block, name, domain);
  if (sym)
    {
      if (symbol_lookup_debug > 1)
	{
	  fprintf_unfiltered (gdb_stdlog, " = %s\n",
			      host_address_to_string (sym));
	}
      return fixup_symbol_section (sym, NULL);
    }

  if (symbol_lookup_debug > 1)
    fprintf_unfiltered (gdb_stdlog, " = NULL\n");
  return NULL;
}

/* See symtab.h.  */

struct block_symbol
lookup_global_symbol_from_objfile (struct objfile *main_objfile,
				   const char *name,
				   const domain_enum domain)
{
  struct objfile *objfile;

  for (objfile = main_objfile;
       objfile;
       objfile = objfile_separate_debug_iterate (main_objfile, objfile))
    {
      struct block_symbol result
        = lookup_symbol_in_objfile (objfile, GLOBAL_BLOCK, name, domain);

      if (result.symbol != NULL)
	return result;
    }

  return (struct block_symbol) {NULL, NULL};
}

/* Check to see if the symbol is defined in one of the OBJFILE's
   symtabs.  BLOCK_INDEX should be either GLOBAL_BLOCK or STATIC_BLOCK,
   depending on whether or not we want to search global symbols or
   static symbols.  */

static struct block_symbol
lookup_symbol_in_objfile_symtabs (struct objfile *objfile, int block_index,
				  const char *name, const domain_enum domain)
{
  struct compunit_symtab *cust;

  gdb_assert (block_index == GLOBAL_BLOCK || block_index == STATIC_BLOCK);

  if (symbol_lookup_debug > 1)
    {
      fprintf_unfiltered (gdb_stdlog,
			  "lookup_symbol_in_objfile_symtabs (%s, %s, %s, %s)",
			  objfile_debug_name (objfile),
			  block_index == GLOBAL_BLOCK
			  ? "GLOBAL_BLOCK" : "STATIC_BLOCK",
			  name, domain_name (domain));
    }

  ALL_OBJFILE_COMPUNITS (objfile, cust)
    {
      const struct blockvector *bv;
      const struct block *block;
      struct block_symbol result;

      bv = COMPUNIT_BLOCKVECTOR (cust);
      block = BLOCKVECTOR_BLOCK (bv, block_index);
      result.symbol = block_lookup_symbol_primary (block, name, domain);
      result.block = block;
      if (result.symbol != NULL)
	{
	  if (symbol_lookup_debug > 1)
	    {
	      fprintf_unfiltered (gdb_stdlog, " = %s (block %s)\n",
				  host_address_to_string (result.symbol),
				  host_address_to_string (block));
	    }
	  result.symbol = fixup_symbol_section (result.symbol, objfile);
	  return result;

	}
    }

  if (symbol_lookup_debug > 1)
    fprintf_unfiltered (gdb_stdlog, " = NULL\n");
  return (struct block_symbol) {NULL, NULL};
}

/* Wrapper around lookup_symbol_in_objfile_symtabs for search_symbols.
   Look up LINKAGE_NAME in DOMAIN in the global and static blocks of OBJFILE
   and all associated separate debug objfiles.

   Normally we only look in OBJFILE, and not any separate debug objfiles
   because the outer loop will cause them to be searched too.  This case is
   different.  Here we're called from search_symbols where it will only
   call us for the the objfile that contains a matching minsym.  */

static struct block_symbol
lookup_symbol_in_objfile_from_linkage_name (struct objfile *objfile,
					    const char *linkage_name,
					    domain_enum domain)
{
  enum language lang = current_language->la_language;
  struct objfile *main_objfile, *cur_objfile;

  demangle_result_storage storage;
  const char *modified_name = demangle_for_lookup (linkage_name, lang, storage);

  if (objfile->separate_debug_objfile_backlink)
    main_objfile = objfile->separate_debug_objfile_backlink;
  else
    main_objfile = objfile;

  for (cur_objfile = main_objfile;
       cur_objfile;
       cur_objfile = objfile_separate_debug_iterate (main_objfile, cur_objfile))
    {
      struct block_symbol result;

      result = lookup_symbol_in_objfile_symtabs (cur_objfile, GLOBAL_BLOCK,
						 modified_name, domain);
      if (result.symbol == NULL)
	result = lookup_symbol_in_objfile_symtabs (cur_objfile, STATIC_BLOCK,
						   modified_name, domain);
      if (result.symbol != NULL)
	return result;
    }

  return (struct block_symbol) {NULL, NULL};
}

/* A helper function that throws an exception when a symbol was found
   in a psymtab but not in a symtab.  */

static void ATTRIBUTE_NORETURN
error_in_psymtab_expansion (int block_index, const char *name,
			    struct compunit_symtab *cust)
{
  error (_("\
Internal: %s symbol `%s' found in %s psymtab but not in symtab.\n\
%s may be an inlined function, or may be a template function\n	 \
(if a template, try specifying an instantiation: %s<type>)."),
	 block_index == GLOBAL_BLOCK ? "global" : "static",
	 name,
	 symtab_to_filename_for_display (compunit_primary_filetab (cust)),
	 name, name);
}

/* A helper function for various lookup routines that interfaces with
   the "quick" symbol table functions.  */

static struct block_symbol
lookup_symbol_via_quick_fns (struct objfile *objfile, int block_index,
			     const char *name, const domain_enum domain)
{
  struct compunit_symtab *cust;
  const struct blockvector *bv;
  const struct block *block;
  struct block_symbol result;

  if (!objfile->sf)
    return (struct block_symbol) {NULL, NULL};

  if (symbol_lookup_debug > 1)
    {
      fprintf_unfiltered (gdb_stdlog,
			  "lookup_symbol_via_quick_fns (%s, %s, %s, %s)\n",
			  objfile_debug_name (objfile),
			  block_index == GLOBAL_BLOCK
			  ? "GLOBAL_BLOCK" : "STATIC_BLOCK",
			  name, domain_name (domain));
    }

  cust = objfile->sf->qf->lookup_symbol (objfile, block_index, name, domain);
  if (cust == NULL)
    {
      if (symbol_lookup_debug > 1)
	{
	  fprintf_unfiltered (gdb_stdlog,
			      "lookup_symbol_via_quick_fns (...) = NULL\n");
	}
      return (struct block_symbol) {NULL, NULL};
    }

  bv = COMPUNIT_BLOCKVECTOR (cust);
  block = BLOCKVECTOR_BLOCK (bv, block_index);
  result.symbol = block_lookup_symbol (block, name, domain);
  if (result.symbol == NULL)
    error_in_psymtab_expansion (block_index, name, cust);

  if (symbol_lookup_debug > 1)
    {
      fprintf_unfiltered (gdb_stdlog,
			  "lookup_symbol_via_quick_fns (...) = %s (block %s)\n",
			  host_address_to_string (result.symbol),
			  host_address_to_string (block));
    }

  result.symbol = fixup_symbol_section (result.symbol, objfile);
  result.block = block;
  return result;
}

/* See symtab.h.  */

struct block_symbol
basic_lookup_symbol_nonlocal (const struct language_defn *langdef,
			      const char *name,
			      const struct block *block,
			      const domain_enum domain)
{
  struct block_symbol result;

  /* NOTE: carlton/2003-05-19: The comments below were written when
     this (or what turned into this) was part of lookup_symbol_aux;
     I'm much less worried about these questions now, since these
     decisions have turned out well, but I leave these comments here
     for posterity.  */

  /* NOTE: carlton/2002-12-05: There is a question as to whether or
     not it would be appropriate to search the current global block
     here as well.  (That's what this code used to do before the
     is_a_field_of_this check was moved up.)  On the one hand, it's
     redundant with the lookup in all objfiles search that happens
     next.  On the other hand, if decode_line_1 is passed an argument
     like filename:var, then the user presumably wants 'var' to be
     searched for in filename.  On the third hand, there shouldn't be
     multiple global variables all of which are named 'var', and it's
     not like decode_line_1 has ever restricted its search to only
     global variables in a single filename.  All in all, only
     searching the static block here seems best: it's correct and it's
     cleanest.  */

  /* NOTE: carlton/2002-12-05: There's also a possible performance
     issue here: if you usually search for global symbols in the
     current file, then it would be slightly better to search the
     current global block before searching all the symtabs.  But there
     are other factors that have a much greater effect on performance
     than that one, so I don't think we should worry about that for
     now.  */

  /* NOTE: dje/2014-10-26: The lookup in all objfiles search could skip
     the current objfile.  Searching the current objfile first is useful
     for both matching user expectations as well as performance.  */

  result = lookup_symbol_in_static_block (name, block, domain);
  if (result.symbol != NULL)
    return result;

  /* If we didn't find a definition for a builtin type in the static block,
     search for it now.  This is actually the right thing to do and can be
     a massive performance win.  E.g., when debugging a program with lots of
     shared libraries we could search all of them only to find out the
     builtin type isn't defined in any of them.  This is common for types
     like "void".  */
  if (domain == VAR_DOMAIN)
    {
      struct gdbarch *gdbarch;

      if (block == NULL)
	gdbarch = target_gdbarch ();
      else
	gdbarch = block_gdbarch (block);
      result.symbol = language_lookup_primitive_type_as_symbol (langdef,
								gdbarch, name);
      result.block = NULL;
      if (result.symbol != NULL)
	return result;
    }

  return lookup_global_symbol (name, block, domain);
}

/* See symtab.h.  */

struct block_symbol
lookup_symbol_in_static_block (const char *name,
			       const struct block *block,
			       const domain_enum domain)
{
  const struct block *static_block = block_static_block (block);
  struct symbol *sym;

  if (static_block == NULL)
    return (struct block_symbol) {NULL, NULL};

  if (symbol_lookup_debug)
    {
      struct objfile *objfile = lookup_objfile_from_block (static_block);

      fprintf_unfiltered (gdb_stdlog,
			  "lookup_symbol_in_static_block (%s, %s (objfile %s),"
			  " %s)\n",
			  name,
			  host_address_to_string (block),
			  objfile_debug_name (objfile),
			  domain_name (domain));
    }

  sym = lookup_symbol_in_block (name, static_block, domain);
  if (symbol_lookup_debug)
    {
      fprintf_unfiltered (gdb_stdlog,
			  "lookup_symbol_in_static_block (...) = %s\n",
			  sym != NULL ? host_address_to_string (sym) : "NULL");
    }
  return (struct block_symbol) {sym, static_block};
}

/* Perform the standard symbol lookup of NAME in OBJFILE:
   1) First search expanded symtabs, and if not found
   2) Search the "quick" symtabs (partial or .gdb_index).
   BLOCK_INDEX is one of GLOBAL_BLOCK or STATIC_BLOCK.  */

static struct block_symbol
lookup_symbol_in_objfile (struct objfile *objfile, int block_index,
			  const char *name, const domain_enum domain)
{
  struct block_symbol result;

  if (symbol_lookup_debug)
    {
      fprintf_unfiltered (gdb_stdlog,
			  "lookup_symbol_in_objfile (%s, %s, %s, %s)\n",
			  objfile_debug_name (objfile),
			  block_index == GLOBAL_BLOCK
			  ? "GLOBAL_BLOCK" : "STATIC_BLOCK",
			  name, domain_name (domain));
    }

  result = lookup_symbol_in_objfile_symtabs (objfile, block_index,
					     name, domain);
  if (result.symbol != NULL)
    {
      if (symbol_lookup_debug)
	{
	  fprintf_unfiltered (gdb_stdlog,
			      "lookup_symbol_in_objfile (...) = %s"
			      " (in symtabs)\n",
			      host_address_to_string (result.symbol));
	}
      return result;
    }

  result = lookup_symbol_via_quick_fns (objfile, block_index,
					name, domain);
  if (symbol_lookup_debug)
    {
      fprintf_unfiltered (gdb_stdlog,
			  "lookup_symbol_in_objfile (...) = %s%s\n",
			  result.symbol != NULL
			  ? host_address_to_string (result.symbol)
			  : "NULL",
			  result.symbol != NULL ? " (via quick fns)" : "");
    }
  return result;
}

/* See symtab.h.  */

struct block_symbol
lookup_static_symbol (const char *name, const domain_enum domain)
{
  struct symbol_cache *cache = get_symbol_cache (current_program_space);
  struct objfile *objfile;
  struct block_symbol result;
  struct block_symbol_cache *bsc;
  struct symbol_cache_slot *slot;

  /* Lookup in STATIC_BLOCK is not current-objfile-dependent, so just pass
     NULL for OBJFILE_CONTEXT.  */
  result = symbol_cache_lookup (cache, NULL, STATIC_BLOCK, name, domain,
				&bsc, &slot);
  if (result.symbol != NULL)
    {
      if (SYMBOL_LOOKUP_FAILED_P (result))
	return (struct block_symbol) {NULL, NULL};
      return result;
    }

  ALL_OBJFILES (objfile)
    {
      result = lookup_symbol_in_objfile (objfile, STATIC_BLOCK, name, domain);
      if (result.symbol != NULL)
	{
	  /* Still pass NULL for OBJFILE_CONTEXT here.  */
	  symbol_cache_mark_found (bsc, slot, NULL, result.symbol,
				   result.block);
	  return result;
	}
    }

  /* Still pass NULL for OBJFILE_CONTEXT here.  */
  symbol_cache_mark_not_found (bsc, slot, NULL, name, domain);
  return (struct block_symbol) {NULL, NULL};
}

/* Private data to be used with lookup_symbol_global_iterator_cb.  */

struct global_sym_lookup_data
{
  /* The name of the symbol we are searching for.  */
  const char *name;

  /* The domain to use for our search.  */
  domain_enum domain;

  /* The field where the callback should store the symbol if found.
     It should be initialized to {NULL, NULL} before the search is started.  */
  struct block_symbol result;
};

/* A callback function for gdbarch_iterate_over_objfiles_in_search_order.
   It searches by name for a symbol in the GLOBAL_BLOCK of the given
   OBJFILE.  The arguments for the search are passed via CB_DATA,
   which in reality is a pointer to struct global_sym_lookup_data.  */

static int
lookup_symbol_global_iterator_cb (struct objfile *objfile,
				  void *cb_data)
{
  struct global_sym_lookup_data *data =
    (struct global_sym_lookup_data *) cb_data;

  gdb_assert (data->result.symbol == NULL
	      && data->result.block == NULL);

  data->result = lookup_symbol_in_objfile (objfile, GLOBAL_BLOCK,
					   data->name, data->domain);

  /* If we found a match, tell the iterator to stop.  Otherwise,
     keep going.  */
  return (data->result.symbol != NULL);
}

/* See symtab.h.  */

struct block_symbol
lookup_global_symbol (const char *name,
		      const struct block *block,
		      const domain_enum domain)
{
  struct symbol_cache *cache = get_symbol_cache (current_program_space);
  struct block_symbol result;
  struct objfile *objfile;
  struct global_sym_lookup_data lookup_data;
  struct block_symbol_cache *bsc;
  struct symbol_cache_slot *slot;

  objfile = lookup_objfile_from_block (block);

  /* First see if we can find the symbol in the cache.
     This works because we use the current objfile to qualify the lookup.  */
  result = symbol_cache_lookup (cache, objfile, GLOBAL_BLOCK, name, domain,
				&bsc, &slot);
  if (result.symbol != NULL)
    {
      if (SYMBOL_LOOKUP_FAILED_P (result))
	return (struct block_symbol) {NULL, NULL};
      return result;
    }

  /* Call library-specific lookup procedure.  */
  if (objfile != NULL)
    result = solib_global_lookup (objfile, name, domain);

  /* If that didn't work go a global search (of global blocks, heh).  */
  if (result.symbol == NULL)
    {
      memset (&lookup_data, 0, sizeof (lookup_data));
      lookup_data.name = name;
      lookup_data.domain = domain;
      gdbarch_iterate_over_objfiles_in_search_order
	(objfile != NULL ? get_objfile_arch (objfile) : target_gdbarch (),
	 lookup_symbol_global_iterator_cb, &lookup_data, objfile);
      result = lookup_data.result;
    }

  if (result.symbol != NULL)
    symbol_cache_mark_found (bsc, slot, objfile, result.symbol, result.block);
  else
    symbol_cache_mark_not_found (bsc, slot, objfile, name, domain);

  return result;
}

int
symbol_matches_domain (enum language symbol_language,
		       domain_enum symbol_domain,
		       domain_enum domain)
{
  /* For C++ "struct foo { ... }" also defines a typedef for "foo".
     Similarly, any Ada type declaration implicitly defines a typedef.  */
  if (symbol_language == language_cplus
      || symbol_language == language_d
      || symbol_language == language_ada)
    {
      if ((domain == VAR_DOMAIN || domain == STRUCT_DOMAIN)
	  && symbol_domain == STRUCT_DOMAIN)
	return 1;
    }
  /* For all other languages, strict match is required.  */
  return (symbol_domain == domain);
}

/* See symtab.h.  */

struct type *
lookup_transparent_type (const char *name)
{
  return current_language->la_lookup_transparent_type (name);
}

/* A helper for basic_lookup_transparent_type that interfaces with the
   "quick" symbol table functions.  */

static struct type *
basic_lookup_transparent_type_quick (struct objfile *objfile, int block_index,
				     const char *name)
{
  struct compunit_symtab *cust;
  const struct blockvector *bv;
  struct block *block;
  struct symbol *sym;

  if (!objfile->sf)
    return NULL;
  cust = objfile->sf->qf->lookup_symbol (objfile, block_index, name,
					 STRUCT_DOMAIN);
  if (cust == NULL)
    return NULL;

  bv = COMPUNIT_BLOCKVECTOR (cust);
  block = BLOCKVECTOR_BLOCK (bv, block_index);
  sym = block_find_symbol (block, name, STRUCT_DOMAIN,
			   block_find_non_opaque_type, NULL);
  if (sym == NULL)
    error_in_psymtab_expansion (block_index, name, cust);
  gdb_assert (!TYPE_IS_OPAQUE (SYMBOL_TYPE (sym)));
  return SYMBOL_TYPE (sym);
}

/* Subroutine of basic_lookup_transparent_type to simplify it.
   Look up the non-opaque definition of NAME in BLOCK_INDEX of OBJFILE.
   BLOCK_INDEX is either GLOBAL_BLOCK or STATIC_BLOCK.  */

static struct type *
basic_lookup_transparent_type_1 (struct objfile *objfile, int block_index,
				 const char *name)
{
  const struct compunit_symtab *cust;
  const struct blockvector *bv;
  const struct block *block;
  const struct symbol *sym;

  ALL_OBJFILE_COMPUNITS (objfile, cust)
    {
      bv = COMPUNIT_BLOCKVECTOR (cust);
      block = BLOCKVECTOR_BLOCK (bv, block_index);
      sym = block_find_symbol (block, name, STRUCT_DOMAIN,
			       block_find_non_opaque_type, NULL);
      if (sym != NULL)
	{
	  gdb_assert (!TYPE_IS_OPAQUE (SYMBOL_TYPE (sym)));
	  return SYMBOL_TYPE (sym);
	}
    }

  return NULL;
}

/* The standard implementation of lookup_transparent_type.  This code
   was modeled on lookup_symbol -- the parts not relevant to looking
   up types were just left out.  In particular it's assumed here that
   types are available in STRUCT_DOMAIN and only in file-static or
   global blocks.  */

struct type *
basic_lookup_transparent_type (const char *name)
{
  struct objfile *objfile;
  struct type *t;

  /* Now search all the global symbols.  Do the symtab's first, then
     check the psymtab's.  If a psymtab indicates the existence
     of the desired name as a global, then do psymtab-to-symtab
     conversion on the fly and return the found symbol.  */

  ALL_OBJFILES (objfile)
  {
    t = basic_lookup_transparent_type_1 (objfile, GLOBAL_BLOCK, name);
    if (t)
      return t;
  }

  ALL_OBJFILES (objfile)
  {
    t = basic_lookup_transparent_type_quick (objfile, GLOBAL_BLOCK, name);
    if (t)
      return t;
  }

  /* Now search the static file-level symbols.
     Not strictly correct, but more useful than an error.
     Do the symtab's first, then
     check the psymtab's.  If a psymtab indicates the existence
     of the desired name as a file-level static, then do psymtab-to-symtab
     conversion on the fly and return the found symbol.  */

  ALL_OBJFILES (objfile)
  {
    t = basic_lookup_transparent_type_1 (objfile, STATIC_BLOCK, name);
    if (t)
      return t;
  }

  ALL_OBJFILES (objfile)
  {
    t = basic_lookup_transparent_type_quick (objfile, STATIC_BLOCK, name);
    if (t)
      return t;
  }

  return (struct type *) 0;
}

/* Iterate over the symbols named NAME, matching DOMAIN, in BLOCK.

   For each symbol that matches, CALLBACK is called.  The symbol is
   passed to the callback.

   If CALLBACK returns false, the iteration ends.  Otherwise, the
   search continues.  */

void
iterate_over_symbols (const struct block *block, const char *name,
		      const domain_enum domain,
		      gdb::function_view<symbol_found_callback_ftype> callback)
{
  struct block_iterator iter;
  struct symbol *sym;

  ALL_BLOCK_SYMBOLS_WITH_NAME (block, name, iter, sym)
    {
      if (symbol_matches_domain (SYMBOL_LANGUAGE (sym),
				 SYMBOL_DOMAIN (sym), domain))
	{
<<<<<<< HEAD
	  struct block_symbol block_sym = {sym, block};

	  if (!callback (block_sym, data))
=======
	  if (!callback (sym))
>>>>>>> 8e9e35b1
	    return;
	}
    }
}

/* Find the compunit symtab associated with PC and SECTION.
   This will read in debug info as necessary.  */

struct compunit_symtab *
find_pc_sect_compunit_symtab (CORE_ADDR pc, struct obj_section *section)
{
  struct compunit_symtab *cust;
  struct compunit_symtab *best_cust = NULL;
  struct objfile *objfile;
  CORE_ADDR distance = 0;
  struct bound_minimal_symbol msymbol;

  /* If we know that this is not a text address, return failure.  This is
     necessary because we loop based on the block's high and low code
     addresses, which do not include the data ranges, and because
     we call find_pc_sect_psymtab which has a similar restriction based
     on the partial_symtab's texthigh and textlow.  */
  msymbol = lookup_minimal_symbol_by_pc_section (pc, section);
  if (msymbol.minsym
      && (MSYMBOL_TYPE (msymbol.minsym) == mst_data
	  || MSYMBOL_TYPE (msymbol.minsym) == mst_bss
	  || MSYMBOL_TYPE (msymbol.minsym) == mst_abs
	  || MSYMBOL_TYPE (msymbol.minsym) == mst_file_data
	  || MSYMBOL_TYPE (msymbol.minsym) == mst_file_bss))
    return NULL;

  /* Search all symtabs for the one whose file contains our address, and which
     is the smallest of all the ones containing the address.  This is designed
     to deal with a case like symtab a is at 0x1000-0x2000 and 0x3000-0x4000
     and symtab b is at 0x2000-0x3000.  So the GLOBAL_BLOCK for a is from
     0x1000-0x4000, but for address 0x2345 we want to return symtab b.

     This happens for native ecoff format, where code from included files
     gets its own symtab.  The symtab for the included file should have
     been read in already via the dependency mechanism.
     It might be swifter to create several symtabs with the same name
     like xcoff does (I'm not sure).

     It also happens for objfiles that have their functions reordered.
     For these, the symtab we are looking for is not necessarily read in.  */

  ALL_COMPUNITS (objfile, cust)
  {
    struct block *b;
    const struct blockvector *bv;

    bv = COMPUNIT_BLOCKVECTOR (cust);
    b = BLOCKVECTOR_BLOCK (bv, GLOBAL_BLOCK);

    if (BLOCK_START (b) <= pc
	&& BLOCK_END (b) > pc
	&& (distance == 0
	    || BLOCK_END (b) - BLOCK_START (b) < distance))
      {
	/* For an objfile that has its functions reordered,
	   find_pc_psymtab will find the proper partial symbol table
	   and we simply return its corresponding symtab.  */
	/* In order to better support objfiles that contain both
	   stabs and coff debugging info, we continue on if a psymtab
	   can't be found.  */
	if ((objfile->flags & OBJF_REORDERED) && objfile->sf)
	  {
	    struct compunit_symtab *result;

	    result
	      = objfile->sf->qf->find_pc_sect_compunit_symtab (objfile,
							       msymbol,
							       pc, section,
							       0);
	    if (result != NULL)
	      return result;
	  }
	if (section != 0)
	  {
	    struct block_iterator iter;
	    struct symbol *sym = NULL;

	    ALL_BLOCK_SYMBOLS (b, iter, sym)
	      {
		fixup_symbol_section (sym, objfile);
		if (matching_obj_sections (SYMBOL_OBJ_SECTION (objfile, sym),
					   section))
		  break;
	      }
	    if (sym == NULL)
	      continue;		/* No symbol in this symtab matches
				   section.  */
	  }
	distance = BLOCK_END (b) - BLOCK_START (b);
	best_cust = cust;
      }
  }

  if (best_cust != NULL)
    return best_cust;

  /* Not found in symtabs, search the "quick" symtabs (e.g. psymtabs).  */

  ALL_OBJFILES (objfile)
  {
    struct compunit_symtab *result;

    if (!objfile->sf)
      continue;
    result = objfile->sf->qf->find_pc_sect_compunit_symtab (objfile,
							    msymbol,
							    pc, section,
							    1);
    if (result != NULL)
      return result;
  }

  return NULL;
}

/* Find the compunit symtab associated with PC.
   This will read in debug info as necessary.
   Backward compatibility, no section.  */

struct compunit_symtab *
find_pc_compunit_symtab (CORE_ADDR pc)
{
  return find_pc_sect_compunit_symtab (pc, find_pc_mapped_section (pc));
}


/* Find the source file and line number for a given PC value and SECTION.
   Return a structure containing a symtab pointer, a line number,
   and a pc range for the entire source line.
   The value's .pc field is NOT the specified pc.
   NOTCURRENT nonzero means, if specified pc is on a line boundary,
   use the line that ends there.  Otherwise, in that case, the line
   that begins there is used.  */

/* The big complication here is that a line may start in one file, and end just
   before the start of another file.  This usually occurs when you #include
   code in the middle of a subroutine.  To properly find the end of a line's PC
   range, we must search all symtabs associated with this compilation unit, and
   find the one whose first PC is closer than that of the next line in this
   symtab.  */

/* If it's worth the effort, we could be using a binary search.  */

struct symtab_and_line
find_pc_sect_line (CORE_ADDR pc, struct obj_section *section, int notcurrent)
{
  struct compunit_symtab *cust;
  struct symtab *iter_s;
  struct linetable *l;
  int len;
  int i;
  struct linetable_entry *item;
  struct symtab_and_line val;
  const struct blockvector *bv;
  struct bound_minimal_symbol msymbol;

  /* Info on best line seen so far, and where it starts, and its file.  */

  struct linetable_entry *best = NULL;
  CORE_ADDR best_end = 0;
  struct symtab *best_symtab = 0;

  /* Store here the first line number
     of a file which contains the line at the smallest pc after PC.
     If we don't find a line whose range contains PC,
     we will use a line one less than this,
     with a range from the start of that file to the first line's pc.  */
  struct linetable_entry *alt = NULL;

  /* Info on best line seen in this file.  */

  struct linetable_entry *prev;

  /* If this pc is not from the current frame,
     it is the address of the end of a call instruction.
     Quite likely that is the start of the following statement.
     But what we want is the statement containing the instruction.
     Fudge the pc to make sure we get that.  */

  init_sal (&val);		/* initialize to zeroes */

  val.pspace = current_program_space;

  /* It's tempting to assume that, if we can't find debugging info for
     any function enclosing PC, that we shouldn't search for line
     number info, either.  However, GAS can emit line number info for
     assembly files --- very helpful when debugging hand-written
     assembly code.  In such a case, we'd have no debug info for the
     function, but we would have line info.  */

  if (notcurrent)
    pc -= 1;

  /* elz: added this because this function returned the wrong
     information if the pc belongs to a stub (import/export)
     to call a shlib function.  This stub would be anywhere between
     two functions in the target, and the line info was erroneously
     taken to be the one of the line before the pc.  */

  /* RT: Further explanation:

   * We have stubs (trampolines) inserted between procedures.
   *
   * Example: "shr1" exists in a shared library, and a "shr1" stub also
   * exists in the main image.
   *
   * In the minimal symbol table, we have a bunch of symbols
   * sorted by start address.  The stubs are marked as "trampoline",
   * the others appear as text. E.g.:
   *
   *  Minimal symbol table for main image
   *     main:  code for main (text symbol)
   *     shr1: stub  (trampoline symbol)
   *     foo:   code for foo (text symbol)
   *     ...
   *  Minimal symbol table for "shr1" image:
   *     ...
   *     shr1: code for shr1 (text symbol)
   *     ...
   *
   * So the code below is trying to detect if we are in the stub
   * ("shr1" stub), and if so, find the real code ("shr1" trampoline),
   * and if found,  do the symbolization from the real-code address
   * rather than the stub address.
   *
   * Assumptions being made about the minimal symbol table:
   *   1. lookup_minimal_symbol_by_pc() will return a trampoline only
   *      if we're really in the trampoline.s If we're beyond it (say
   *      we're in "foo" in the above example), it'll have a closer
   *      symbol (the "foo" text symbol for example) and will not
   *      return the trampoline.
   *   2. lookup_minimal_symbol_text() will find a real text symbol
   *      corresponding to the trampoline, and whose address will
   *      be different than the trampoline address.  I put in a sanity
   *      check for the address being the same, to avoid an
   *      infinite recursion.
   */
  msymbol = lookup_minimal_symbol_by_pc (pc);
  if (msymbol.minsym != NULL)
    if (MSYMBOL_TYPE (msymbol.minsym) == mst_solib_trampoline)
      {
	struct bound_minimal_symbol mfunsym
	  = lookup_minimal_symbol_text (MSYMBOL_LINKAGE_NAME (msymbol.minsym),
					NULL);

	if (mfunsym.minsym == NULL)
	  /* I eliminated this warning since it is coming out
	   * in the following situation:
	   * gdb shmain // test program with shared libraries
	   * (gdb) break shr1  // function in shared lib
	   * Warning: In stub for ...
	   * In the above situation, the shared lib is not loaded yet,
	   * so of course we can't find the real func/line info,
	   * but the "break" still works, and the warning is annoying.
	   * So I commented out the warning.  RT */
	  /* warning ("In stub for %s; unable to find real function/line info",
	     SYMBOL_LINKAGE_NAME (msymbol)); */
	  ;
	/* fall through */
	else if (BMSYMBOL_VALUE_ADDRESS (mfunsym)
		 == BMSYMBOL_VALUE_ADDRESS (msymbol))
	  /* Avoid infinite recursion */
	  /* See above comment about why warning is commented out.  */
	  /* warning ("In stub for %s; unable to find real function/line info",
	     SYMBOL_LINKAGE_NAME (msymbol)); */
	  ;
	/* fall through */
	else
	  return find_pc_line (BMSYMBOL_VALUE_ADDRESS (mfunsym), 0);
      }


  cust = find_pc_sect_compunit_symtab (pc, section);
  if (cust == NULL)
    {
      /* If no symbol information, return previous pc.  */
      if (notcurrent)
	pc++;
      val.pc = pc;
      return val;
    }

  bv = COMPUNIT_BLOCKVECTOR (cust);

  /* Look at all the symtabs that share this blockvector.
     They all have the same apriori range, that we found was right;
     but they have different line tables.  */

  ALL_COMPUNIT_FILETABS (cust, iter_s)
    {
      /* Find the best line in this symtab.  */
      l = SYMTAB_LINETABLE (iter_s);
      if (!l)
	continue;
      len = l->nitems;
      if (len <= 0)
	{
	  /* I think len can be zero if the symtab lacks line numbers
	     (e.g. gcc -g1).  (Either that or the LINETABLE is NULL;
	     I'm not sure which, and maybe it depends on the symbol
	     reader).  */
	  continue;
	}

      prev = NULL;
      item = l->item;		/* Get first line info.  */

      /* Is this file's first line closer than the first lines of other files?
         If so, record this file, and its first line, as best alternate.  */
      if (item->pc > pc && (!alt || item->pc < alt->pc))
	alt = item;

      for (i = 0; i < len; i++, item++)
	{
	  /* Leave prev pointing to the linetable entry for the last line
	     that started at or before PC.  */
	  if (item->pc > pc)
	    break;

	  prev = item;
	}

      /* At this point, prev points at the line whose start addr is <= pc, and
         item points at the next line.  If we ran off the end of the linetable
         (pc >= start of the last line), then prev == item.  If pc < start of
         the first line, prev will not be set.  */

      /* Is this file's best line closer than the best in the other files?
         If so, record this file, and its best line, as best so far.  Don't
         save prev if it represents the end of a function (i.e. line number
         0) instead of a real line.  */

      if (prev && prev->line && (!best || prev->pc > best->pc))
	{
	  best = prev;
	  best_symtab = iter_s;

	  /* Discard BEST_END if it's before the PC of the current BEST.  */
	  if (best_end <= best->pc)
	    best_end = 0;
	}

      /* If another line (denoted by ITEM) is in the linetable and its
         PC is after BEST's PC, but before the current BEST_END, then
	 use ITEM's PC as the new best_end.  */
      if (best && i < len && item->pc > best->pc
          && (best_end == 0 || best_end > item->pc))
	best_end = item->pc;
    }

  if (!best_symtab)
    {
      /* If we didn't find any line number info, just return zeros.
	 We used to return alt->line - 1 here, but that could be
	 anywhere; if we don't have line number info for this PC,
	 don't make some up.  */
      val.pc = pc;
    }
  else if (best->line == 0)
    {
      /* If our best fit is in a range of PC's for which no line
	 number info is available (line number is zero) then we didn't
	 find any valid line information.  */
      val.pc = pc;
    }
  else
    {
      val.symtab = best_symtab;
      val.line = best->line;
      val.pc = best->pc;
      if (best_end && (!alt || best_end < alt->pc))
	val.end = best_end;
      else if (alt)
	val.end = alt->pc;
      else
	val.end = BLOCK_END (BLOCKVECTOR_BLOCK (bv, GLOBAL_BLOCK));
    }
  val.section = section;
  return val;
}

/* Backward compatibility (no section).  */

struct symtab_and_line
find_pc_line (CORE_ADDR pc, int notcurrent)
{
  struct obj_section *section;

  section = find_pc_overlay (pc);
  if (pc_in_unmapped_range (pc, section))
    pc = overlay_mapped_address (pc, section);
  return find_pc_sect_line (pc, section, notcurrent);
}

/* See symtab.h.  */

struct symtab *
find_pc_line_symtab (CORE_ADDR pc)
{
  struct symtab_and_line sal;

  /* This always passes zero for NOTCURRENT to find_pc_line.
     There are currently no callers that ever pass non-zero.  */
  sal = find_pc_line (pc, 0);
  return sal.symtab;
}

/* Find line number LINE in any symtab whose name is the same as
   SYMTAB.

   If found, return the symtab that contains the linetable in which it was
   found, set *INDEX to the index in the linetable of the best entry
   found, and set *EXACT_MATCH nonzero if the value returned is an
   exact match.

   If not found, return NULL.  */

struct symtab *
find_line_symtab (struct symtab *symtab, int line,
		  int *index, int *exact_match)
{
  int exact = 0;  /* Initialized here to avoid a compiler warning.  */

  /* BEST_INDEX and BEST_LINETABLE identify the smallest linenumber > LINE
     so far seen.  */

  int best_index;
  struct linetable *best_linetable;
  struct symtab *best_symtab;

  /* First try looking it up in the given symtab.  */
  best_linetable = SYMTAB_LINETABLE (symtab);
  best_symtab = symtab;
  best_index = find_line_common (best_linetable, line, &exact, 0);
  if (best_index < 0 || !exact)
    {
      /* Didn't find an exact match.  So we better keep looking for
         another symtab with the same name.  In the case of xcoff,
         multiple csects for one source file (produced by IBM's FORTRAN
         compiler) produce multiple symtabs (this is unavoidable
         assuming csects can be at arbitrary places in memory and that
         the GLOBAL_BLOCK of a symtab has a begin and end address).  */

      /* BEST is the smallest linenumber > LINE so far seen,
         or 0 if none has been seen so far.
         BEST_INDEX and BEST_LINETABLE identify the item for it.  */
      int best;

      struct objfile *objfile;
      struct compunit_symtab *cu;
      struct symtab *s;

      if (best_index >= 0)
	best = best_linetable->item[best_index].line;
      else
	best = 0;

      ALL_OBJFILES (objfile)
      {
	if (objfile->sf)
	  objfile->sf->qf->expand_symtabs_with_fullname (objfile,
						   symtab_to_fullname (symtab));
      }

      ALL_FILETABS (objfile, cu, s)
      {
	struct linetable *l;
	int ind;

	if (FILENAME_CMP (symtab->filename, s->filename) != 0)
	  continue;
	if (FILENAME_CMP (symtab_to_fullname (symtab),
			  symtab_to_fullname (s)) != 0)
	  continue;	
	l = SYMTAB_LINETABLE (s);
	ind = find_line_common (l, line, &exact, 0);
	if (ind >= 0)
	  {
	    if (exact)
	      {
		best_index = ind;
		best_linetable = l;
		best_symtab = s;
		goto done;
	      }
	    if (best == 0 || l->item[ind].line < best)
	      {
		best = l->item[ind].line;
		best_index = ind;
		best_linetable = l;
		best_symtab = s;
	      }
	  }
      }
    }
done:
  if (best_index < 0)
    return NULL;

  if (index)
    *index = best_index;
  if (exact_match)
    *exact_match = exact;

  return best_symtab;
}

/* Given SYMTAB, returns all the PCs function in the symtab that
   exactly match LINE.  Returns an empty vector if there are no exact
   matches, but updates BEST_ITEM in this case.  */

std::vector<CORE_ADDR>
find_pcs_for_symtab_line (struct symtab *symtab, int line,
			  struct linetable_entry **best_item)
{
  int start = 0;
  std::vector<CORE_ADDR> result;

  /* First, collect all the PCs that are at this line.  */
  while (1)
    {
      int was_exact;
      int idx;

      idx = find_line_common (SYMTAB_LINETABLE (symtab), line, &was_exact,
			      start);
      if (idx < 0)
	break;

      if (!was_exact)
	{
	  struct linetable_entry *item = &SYMTAB_LINETABLE (symtab)->item[idx];

	  if (*best_item == NULL || item->line < (*best_item)->line)
	    *best_item = item;

	  break;
	}

      result.push_back (SYMTAB_LINETABLE (symtab)->item[idx].pc);
      start = idx + 1;
    }

  return result;
}


/* Set the PC value for a given source file and line number and return true.
   Returns zero for invalid line number (and sets the PC to 0).
   The source file is specified with a struct symtab.  */

int
find_line_pc (struct symtab *symtab, int line, CORE_ADDR *pc)
{
  struct linetable *l;
  int ind;

  *pc = 0;
  if (symtab == 0)
    return 0;

  symtab = find_line_symtab (symtab, line, &ind, NULL);
  if (symtab != NULL)
    {
      l = SYMTAB_LINETABLE (symtab);
      *pc = l->item[ind].pc;
      return 1;
    }
  else
    return 0;
}

/* Find the range of pc values in a line.
   Store the starting pc of the line into *STARTPTR
   and the ending pc (start of next line) into *ENDPTR.
   Returns 1 to indicate success.
   Returns 0 if could not find the specified line.  */

int
find_line_pc_range (struct symtab_and_line sal, CORE_ADDR *startptr,
		    CORE_ADDR *endptr)
{
  CORE_ADDR startaddr;
  struct symtab_and_line found_sal;

  startaddr = sal.pc;
  if (startaddr == 0 && !find_line_pc (sal.symtab, sal.line, &startaddr))
    return 0;

  /* This whole function is based on address.  For example, if line 10 has
     two parts, one from 0x100 to 0x200 and one from 0x300 to 0x400, then
     "info line *0x123" should say the line goes from 0x100 to 0x200
     and "info line *0x355" should say the line goes from 0x300 to 0x400.
     This also insures that we never give a range like "starts at 0x134
     and ends at 0x12c".  */

  found_sal = find_pc_sect_line (startaddr, sal.section, 0);
  if (found_sal.line != sal.line)
    {
      /* The specified line (sal) has zero bytes.  */
      *startptr = found_sal.pc;
      *endptr = found_sal.pc;
    }
  else
    {
      *startptr = found_sal.pc;
      *endptr = found_sal.end;
    }
  return 1;
}

/* Given a line table and a line number, return the index into the line
   table for the pc of the nearest line whose number is >= the specified one.
   Return -1 if none is found.  The value is >= 0 if it is an index.
   START is the index at which to start searching the line table.

   Set *EXACT_MATCH nonzero if the value returned is an exact match.  */

static int
find_line_common (struct linetable *l, int lineno,
		  int *exact_match, int start)
{
  int i;
  int len;

  /* BEST is the smallest linenumber > LINENO so far seen,
     or 0 if none has been seen so far.
     BEST_INDEX identifies the item for it.  */

  int best_index = -1;
  int best = 0;

  *exact_match = 0;

  if (lineno <= 0)
    return -1;
  if (l == 0)
    return -1;

  len = l->nitems;
  for (i = start; i < len; i++)
    {
      struct linetable_entry *item = &(l->item[i]);

      if (item->line == lineno)
	{
	  /* Return the first (lowest address) entry which matches.  */
	  *exact_match = 1;
	  return i;
	}

      if (item->line > lineno && (best == 0 || item->line < best))
	{
	  best = item->line;
	  best_index = i;
	}
    }

  /* If we got here, we didn't get an exact match.  */
  return best_index;
}

int
find_pc_line_pc_range (CORE_ADDR pc, CORE_ADDR *startptr, CORE_ADDR *endptr)
{
  struct symtab_and_line sal;

  sal = find_pc_line (pc, 0);
  *startptr = sal.pc;
  *endptr = sal.end;
  return sal.symtab != 0;
}

/* Given a function symbol SYM, find the symtab and line for the start
   of the function.
   If the argument FUNFIRSTLINE is nonzero, we want the first line
   of real code inside the function.
   This function should return SALs matching those from minsym_found,
   otherwise false multiple-locations breakpoints could be placed.  */

struct symtab_and_line
find_function_start_sal (struct symbol *sym, int funfirstline)
{
  struct symtab_and_line sal;
  struct obj_section *section;

  fixup_symbol_section (sym, NULL);
  section = SYMBOL_OBJ_SECTION (symbol_objfile (sym), sym);
  sal = find_pc_sect_line (BLOCK_START (SYMBOL_BLOCK_VALUE (sym)), section, 0);

  if (funfirstline && sal.symtab != NULL
      && (COMPUNIT_LOCATIONS_VALID (SYMTAB_COMPUNIT (sal.symtab))
	  || SYMTAB_LANGUAGE (sal.symtab) == language_asm))
    {
      struct gdbarch *gdbarch = symbol_arch (sym);

      sal.pc = BLOCK_START (SYMBOL_BLOCK_VALUE (sym));
      if (gdbarch_skip_entrypoint_p (gdbarch))
	sal.pc = gdbarch_skip_entrypoint (gdbarch, sal.pc);
      return sal;
    }

  /* We always should have a line for the function start address.
     If we don't, something is odd.  Create a plain SAL refering
     just the PC and hope that skip_prologue_sal (if requested)
     can find a line number for after the prologue.  */
  if (sal.pc < BLOCK_START (SYMBOL_BLOCK_VALUE (sym)))
    {
      init_sal (&sal);
      sal.pspace = current_program_space;
      sal.pc = BLOCK_START (SYMBOL_BLOCK_VALUE (sym));
      sal.section = section;
    }

  if (funfirstline)
    skip_prologue_sal (&sal);

  return sal;
}

/* Given a function start address FUNC_ADDR and SYMTAB, find the first
   address for that function that has an entry in SYMTAB's line info
   table.  If such an entry cannot be found, return FUNC_ADDR
   unaltered.  */

static CORE_ADDR
skip_prologue_using_lineinfo (CORE_ADDR func_addr, struct symtab *symtab)
{
  CORE_ADDR func_start, func_end;
  struct linetable *l;
  int i;

  /* Give up if this symbol has no lineinfo table.  */
  l = SYMTAB_LINETABLE (symtab);
  if (l == NULL)
    return func_addr;

  /* Get the range for the function's PC values, or give up if we
     cannot, for some reason.  */
  if (!find_pc_partial_function (func_addr, NULL, &func_start, &func_end))
    return func_addr;

  /* Linetable entries are ordered by PC values, see the commentary in
     symtab.h where `struct linetable' is defined.  Thus, the first
     entry whose PC is in the range [FUNC_START..FUNC_END[ is the
     address we are looking for.  */
  for (i = 0; i < l->nitems; i++)
    {
      struct linetable_entry *item = &(l->item[i]);

      /* Don't use line numbers of zero, they mark special entries in
	 the table.  See the commentary on symtab.h before the
	 definition of struct linetable.  */
      if (item->line > 0 && func_start <= item->pc && item->pc < func_end)
	return item->pc;
    }

  return func_addr;
}

/* Adjust SAL to the first instruction past the function prologue.
   If the PC was explicitly specified, the SAL is not changed.
   If the line number was explicitly specified, at most the SAL's PC
   is updated.  If SAL is already past the prologue, then do nothing.  */

void
skip_prologue_sal (struct symtab_and_line *sal)
{
  struct symbol *sym;
  struct symtab_and_line start_sal;
  struct cleanup *old_chain;
  CORE_ADDR pc, saved_pc;
  struct obj_section *section;
  const char *name;
  struct objfile *objfile;
  struct gdbarch *gdbarch;
  const struct block *b, *function_block;
  int force_skip, skip;

  /* Do not change the SAL if PC was specified explicitly.  */
  if (sal->explicit_pc)
    return;

  old_chain = save_current_space_and_thread ();
  switch_to_program_space_and_thread (sal->pspace);

  sym = find_pc_sect_function (sal->pc, sal->section);
  if (sym != NULL)
    {
      fixup_symbol_section (sym, NULL);

      objfile = symbol_objfile (sym);
      pc = BLOCK_START (SYMBOL_BLOCK_VALUE (sym));
      section = SYMBOL_OBJ_SECTION (objfile, sym);
      name = SYMBOL_LINKAGE_NAME (sym);
    }
  else
    {
      struct bound_minimal_symbol msymbol
        = lookup_minimal_symbol_by_pc_section (sal->pc, sal->section);

      if (msymbol.minsym == NULL)
	{
	  do_cleanups (old_chain);
	  return;
	}

      objfile = msymbol.objfile;
      pc = BMSYMBOL_VALUE_ADDRESS (msymbol);
      section = MSYMBOL_OBJ_SECTION (objfile, msymbol.minsym);
      name = MSYMBOL_LINKAGE_NAME (msymbol.minsym);
    }

  gdbarch = get_objfile_arch (objfile);

  /* Process the prologue in two passes.  In the first pass try to skip the
     prologue (SKIP is true) and verify there is a real need for it (indicated
     by FORCE_SKIP).  If no such reason was found run a second pass where the
     prologue is not skipped (SKIP is false).  */

  skip = 1;
  force_skip = 1;

  /* Be conservative - allow direct PC (without skipping prologue) only if we
     have proven the CU (Compilation Unit) supports it.  sal->SYMTAB does not
     have to be set by the caller so we use SYM instead.  */
  if (sym != NULL
      && COMPUNIT_LOCATIONS_VALID (SYMTAB_COMPUNIT (symbol_symtab (sym))))
    force_skip = 0;

  saved_pc = pc;
  do
    {
      pc = saved_pc;

      /* If the function is in an unmapped overlay, use its unmapped LMA address,
	 so that gdbarch_skip_prologue has something unique to work on.  */
      if (section_is_overlay (section) && !section_is_mapped (section))
	pc = overlay_unmapped_address (pc, section);

      /* Skip "first line" of function (which is actually its prologue).  */
      pc += gdbarch_deprecated_function_start_offset (gdbarch);
      if (gdbarch_skip_entrypoint_p (gdbarch))
        pc = gdbarch_skip_entrypoint (gdbarch, pc);
      if (skip)
	pc = gdbarch_skip_prologue (gdbarch, pc);

      /* For overlays, map pc back into its mapped VMA range.  */
      pc = overlay_mapped_address (pc, section);

      /* Calculate line number.  */
      start_sal = find_pc_sect_line (pc, section, 0);

      /* Check if gdbarch_skip_prologue left us in mid-line, and the next
	 line is still part of the same function.  */
      if (skip && start_sal.pc != pc
	  && (sym ? (BLOCK_START (SYMBOL_BLOCK_VALUE (sym)) <= start_sal.end
		     && start_sal.end < BLOCK_END (SYMBOL_BLOCK_VALUE (sym)))
	      : (lookup_minimal_symbol_by_pc_section (start_sal.end, section).minsym
		 == lookup_minimal_symbol_by_pc_section (pc, section).minsym)))
	{
	  /* First pc of next line */
	  pc = start_sal.end;
	  /* Recalculate the line number (might not be N+1).  */
	  start_sal = find_pc_sect_line (pc, section, 0);
	}

      /* On targets with executable formats that don't have a concept of
	 constructors (ELF with .init has, PE doesn't), gcc emits a call
	 to `__main' in `main' between the prologue and before user
	 code.  */
      if (gdbarch_skip_main_prologue_p (gdbarch)
	  && name && strcmp_iw (name, "main") == 0)
	{
	  pc = gdbarch_skip_main_prologue (gdbarch, pc);
	  /* Recalculate the line number (might not be N+1).  */
	  start_sal = find_pc_sect_line (pc, section, 0);
	  force_skip = 1;
	}
    }
  while (!force_skip && skip--);

  /* If we still don't have a valid source line, try to find the first
     PC in the lineinfo table that belongs to the same function.  This
     happens with COFF debug info, which does not seem to have an
     entry in lineinfo table for the code after the prologue which has
     no direct relation to source.  For example, this was found to be
     the case with the DJGPP target using "gcc -gcoff" when the
     compiler inserted code after the prologue to make sure the stack
     is aligned.  */
  if (!force_skip && sym && start_sal.symtab == NULL)
    {
      pc = skip_prologue_using_lineinfo (pc, symbol_symtab (sym));
      /* Recalculate the line number.  */
      start_sal = find_pc_sect_line (pc, section, 0);
    }

  do_cleanups (old_chain);

  /* If we're already past the prologue, leave SAL unchanged.  Otherwise
     forward SAL to the end of the prologue.  */
  if (sal->pc >= pc)
    return;

  sal->pc = pc;
  sal->section = section;

  /* Unless the explicit_line flag was set, update the SAL line
     and symtab to correspond to the modified PC location.  */
  if (sal->explicit_line)
    return;

  sal->symtab = start_sal.symtab;
  sal->line = start_sal.line;
  sal->end = start_sal.end;

  /* Check if we are now inside an inlined function.  If we can,
     use the call site of the function instead.  */
  b = block_for_pc_sect (sal->pc, sal->section);
  function_block = NULL;
  while (b != NULL)
    {
      if (BLOCK_FUNCTION (b) != NULL && block_inlined_p (b))
	function_block = b;
      else if (BLOCK_FUNCTION (b) != NULL)
	break;
      b = BLOCK_SUPERBLOCK (b);
    }
  if (function_block != NULL
      && SYMBOL_LINE (BLOCK_FUNCTION (function_block)) != 0)
    {
      sal->line = SYMBOL_LINE (BLOCK_FUNCTION (function_block));
      sal->symtab = symbol_symtab (BLOCK_FUNCTION (function_block));
    }
}

/* Given PC at the function's start address, attempt to find the
   prologue end using SAL information.  Return zero if the skip fails.

   A non-optimized prologue traditionally has one SAL for the function
   and a second for the function body.  A single line function has
   them both pointing at the same line.

   An optimized prologue is similar but the prologue may contain
   instructions (SALs) from the instruction body.  Need to skip those
   while not getting into the function body.

   The functions end point and an increasing SAL line are used as
   indicators of the prologue's endpoint.

   This code is based on the function refine_prologue_limit
   (found in ia64).  */

CORE_ADDR
skip_prologue_using_sal (struct gdbarch *gdbarch, CORE_ADDR func_addr)
{
  struct symtab_and_line prologue_sal;
  CORE_ADDR start_pc;
  CORE_ADDR end_pc;
  const struct block *bl;

  /* Get an initial range for the function.  */
  find_pc_partial_function (func_addr, NULL, &start_pc, &end_pc);
  start_pc += gdbarch_deprecated_function_start_offset (gdbarch);

  prologue_sal = find_pc_line (start_pc, 0);
  if (prologue_sal.line != 0)
    {
      /* For languages other than assembly, treat two consecutive line
	 entries at the same address as a zero-instruction prologue.
	 The GNU assembler emits separate line notes for each instruction
	 in a multi-instruction macro, but compilers generally will not
	 do this.  */
      if (prologue_sal.symtab->language != language_asm)
	{
	  struct linetable *linetable = SYMTAB_LINETABLE (prologue_sal.symtab);
	  int idx = 0;

	  /* Skip any earlier lines, and any end-of-sequence marker
	     from a previous function.  */
	  while (linetable->item[idx].pc != prologue_sal.pc
		 || linetable->item[idx].line == 0)
	    idx++;

	  if (idx+1 < linetable->nitems
	      && linetable->item[idx+1].line != 0
	      && linetable->item[idx+1].pc == start_pc)
	    return start_pc;
	}

      /* If there is only one sal that covers the entire function,
	 then it is probably a single line function, like
	 "foo(){}".  */
      if (prologue_sal.end >= end_pc)
	return 0;

      while (prologue_sal.end < end_pc)
	{
	  struct symtab_and_line sal;

	  sal = find_pc_line (prologue_sal.end, 0);
	  if (sal.line == 0)
	    break;
	  /* Assume that a consecutive SAL for the same (or larger)
	     line mark the prologue -> body transition.  */
	  if (sal.line >= prologue_sal.line)
	    break;
	  /* Likewise if we are in a different symtab altogether
	     (e.g. within a file included via #include).  */
	  if (sal.symtab != prologue_sal.symtab)
	    break;

	  /* The line number is smaller.  Check that it's from the
	     same function, not something inlined.  If it's inlined,
	     then there is no point comparing the line numbers.  */
	  bl = block_for_pc (prologue_sal.end);
	  while (bl)
	    {
	      if (block_inlined_p (bl))
		break;
	      if (BLOCK_FUNCTION (bl))
		{
		  bl = NULL;
		  break;
		}
	      bl = BLOCK_SUPERBLOCK (bl);
	    }
	  if (bl != NULL)
	    break;

	  /* The case in which compiler's optimizer/scheduler has
	     moved instructions into the prologue.  We look ahead in
	     the function looking for address ranges whose
	     corresponding line number is less the first one that we
	     found for the function.  This is more conservative then
	     refine_prologue_limit which scans a large number of SALs
	     looking for any in the prologue.  */
	  prologue_sal = sal;
	}
    }

  if (prologue_sal.end < end_pc)
    /* Return the end of this line, or zero if we could not find a
       line.  */
    return prologue_sal.end;
  else
    /* Don't return END_PC, which is past the end of the function.  */
    return prologue_sal.pc;
}

/* If P is of the form "operator[ \t]+..." where `...' is
   some legitimate operator text, return a pointer to the
   beginning of the substring of the operator text.
   Otherwise, return "".  */

static const char *
operator_chars (const char *p, const char **end)
{
  *end = "";
  if (!startswith (p, "operator"))
    return *end;
  p += 8;

  /* Don't get faked out by `operator' being part of a longer
     identifier.  */
  if (isalpha (*p) || *p == '_' || *p == '$' || *p == '\0')
    return *end;

  /* Allow some whitespace between `operator' and the operator symbol.  */
  while (*p == ' ' || *p == '\t')
    p++;

  /* Recognize 'operator TYPENAME'.  */

  if (isalpha (*p) || *p == '_' || *p == '$')
    {
      const char *q = p + 1;

      while (isalnum (*q) || *q == '_' || *q == '$')
	q++;
      *end = q;
      return p;
    }

  while (*p)
    switch (*p)
      {
      case '\\':			/* regexp quoting */
	if (p[1] == '*')
	  {
	    if (p[2] == '=')		/* 'operator\*=' */
	      *end = p + 3;
	    else			/* 'operator\*'  */
	      *end = p + 2;
	    return p;
	  }
	else if (p[1] == '[')
	  {
	    if (p[2] == ']')
	      error (_("mismatched quoting on brackets, "
		       "try 'operator\\[\\]'"));
	    else if (p[2] == '\\' && p[3] == ']')
	      {
		*end = p + 4;	/* 'operator\[\]' */
		return p;
	      }
	    else
	      error (_("nothing is allowed between '[' and ']'"));
	  }
	else
	  {
	    /* Gratuitous qoute: skip it and move on.  */
	    p++;
	    continue;
	  }
	break;
      case '!':
      case '=':
      case '*':
      case '/':
      case '%':
      case '^':
	if (p[1] == '=')
	  *end = p + 2;
	else
	  *end = p + 1;
	return p;
      case '<':
      case '>':
      case '+':
      case '-':
      case '&':
      case '|':
	if (p[0] == '-' && p[1] == '>')
	  {
	    /* Struct pointer member operator 'operator->'.  */
	    if (p[2] == '*')
	      {
		*end = p + 3;	/* 'operator->*' */
		return p;
	      }
	    else if (p[2] == '\\')
	      {
		*end = p + 4;	/* Hopefully 'operator->\*' */
		return p;
	      }
	    else
	      {
		*end = p + 2;	/* 'operator->' */
		return p;
	      }
	  }
	if (p[1] == '=' || p[1] == p[0])
	  *end = p + 2;
	else
	  *end = p + 1;
	return p;
      case '~':
      case ',':
	*end = p + 1;
	return p;
      case '(':
	if (p[1] != ')')
	  error (_("`operator ()' must be specified "
		   "without whitespace in `()'"));
	*end = p + 2;
	return p;
      case '?':
	if (p[1] != ':')
	  error (_("`operator ?:' must be specified "
		   "without whitespace in `?:'"));
	*end = p + 2;
	return p;
      case '[':
	if (p[1] != ']')
	  error (_("`operator []' must be specified "
		   "without whitespace in `[]'"));
	*end = p + 2;
	return p;
      default:
	error (_("`operator %s' not supported"), p);
	break;
      }

  *end = "";
  return *end;
}


/* Cache to watch for file names already seen by filename_seen.  */

struct filename_seen_cache
{
  /* Table of files seen so far.  */
  htab_t tab;
  /* Initial size of the table.  It automagically grows from here.  */
#define INITIAL_FILENAME_SEEN_CACHE_SIZE 100
};

/* filename_seen_cache constructor.  */

static struct filename_seen_cache *
create_filename_seen_cache (void)
{
  struct filename_seen_cache *cache = XNEW (struct filename_seen_cache);

  cache->tab = htab_create_alloc (INITIAL_FILENAME_SEEN_CACHE_SIZE,
				  filename_hash, filename_eq,
				  NULL, xcalloc, xfree);

  return cache;
}

/* Empty the cache, but do not delete it.  */

static void
clear_filename_seen_cache (struct filename_seen_cache *cache)
{
  htab_empty (cache->tab);
}

/* filename_seen_cache destructor.
   This takes a void * argument as it is generally used as a cleanup.  */

static void
delete_filename_seen_cache (void *ptr)
{
  struct filename_seen_cache *cache = (struct filename_seen_cache *) ptr;

  htab_delete (cache->tab);
  xfree (cache);
}

/* If FILE is not already in the table of files in CACHE, return zero;
   otherwise return non-zero.  Optionally add FILE to the table if ADD
   is non-zero.

   NOTE: We don't manage space for FILE, we assume FILE lives as long
   as the caller needs.  */

static int
filename_seen (struct filename_seen_cache *cache, const char *file, int add)
{
  void **slot;

  /* Is FILE in tab?  */
  slot = htab_find_slot (cache->tab, file, add ? INSERT : NO_INSERT);
  if (*slot != NULL)
    return 1;

  /* No; maybe add it to tab.  */
  if (add)
    *slot = (char *) file;

  return 0;
}

/* Data structure to maintain printing state for output_source_filename.  */

struct output_source_filename_data
{
  /* Cache of what we've seen so far.  */
  struct filename_seen_cache *filename_seen_cache;

  /* Flag of whether we're printing the first one.  */
  int first;
};

/* Slave routine for sources_info.  Force line breaks at ,'s.
   NAME is the name to print.
   DATA contains the state for printing and watching for duplicates.  */

static void
output_source_filename (const char *name,
			struct output_source_filename_data *data)
{
  /* Since a single source file can result in several partial symbol
     tables, we need to avoid printing it more than once.  Note: if
     some of the psymtabs are read in and some are not, it gets
     printed both under "Source files for which symbols have been
     read" and "Source files for which symbols will be read in on
     demand".  I consider this a reasonable way to deal with the
     situation.  I'm not sure whether this can also happen for
     symtabs; it doesn't hurt to check.  */

  /* Was NAME already seen?  */
  if (filename_seen (data->filename_seen_cache, name, 1))
    {
      /* Yes; don't print it again.  */
      return;
    }

  /* No; print it and reset *FIRST.  */
  if (! data->first)
    printf_filtered (", ");
  data->first = 0;

  wrap_here ("");
  fputs_filtered (name, gdb_stdout);
}

/* A callback for map_partial_symbol_filenames.  */

static void
output_partial_symbol_filename (const char *filename, const char *fullname,
				void *data)
{
  output_source_filename (fullname ? fullname : filename,
			  (struct output_source_filename_data *) data);
}

static void
sources_info (char *ignore, int from_tty)
{
  struct compunit_symtab *cu;
  struct symtab *s;
  struct objfile *objfile;
  struct output_source_filename_data data;
  struct cleanup *cleanups;

  if (!have_full_symbols () && !have_partial_symbols ())
    {
      error (_("No symbol table is loaded.  Use the \"file\" command."));
    }

  data.filename_seen_cache = create_filename_seen_cache ();
  cleanups = make_cleanup (delete_filename_seen_cache,
			   data.filename_seen_cache);

  printf_filtered ("Source files for which symbols have been read in:\n\n");

  data.first = 1;
  ALL_FILETABS (objfile, cu, s)
  {
    const char *fullname = symtab_to_fullname (s);

    output_source_filename (fullname, &data);
  }
  printf_filtered ("\n\n");

  printf_filtered ("Source files for which symbols "
		   "will be read in on demand:\n\n");

  clear_filename_seen_cache (data.filename_seen_cache);
  data.first = 1;
  map_symbol_filenames (output_partial_symbol_filename, &data,
			1 /*need_fullname*/);
  printf_filtered ("\n");

  do_cleanups (cleanups);
}

/* Compare FILE against all the NFILES entries of FILES.  If BASENAMES is
   non-zero compare only lbasename of FILES.  */

static int
file_matches (const char *file, const char *files[], int nfiles, int basenames)
{
  int i;

  if (file != NULL && nfiles != 0)
    {
      for (i = 0; i < nfiles; i++)
	{
	  if (compare_filenames_for_search (file, (basenames
						   ? lbasename (files[i])
						   : files[i])))
	    return 1;
	}
    }
  else if (nfiles == 0)
    return 1;
  return 0;
}

/* Free any memory associated with a search.  */

void
free_search_symbols (struct symbol_search *symbols)
{
  struct symbol_search *p;
  struct symbol_search *next;

  for (p = symbols; p != NULL; p = next)
    {
      next = p->next;
      xfree (p);
    }
}

static void
do_free_search_symbols_cleanup (void *symbolsp)
{
  struct symbol_search *symbols = *(struct symbol_search **) symbolsp;

  free_search_symbols (symbols);
}

struct cleanup *
make_cleanup_free_search_symbols (struct symbol_search **symbolsp)
{
  return make_cleanup (do_free_search_symbols_cleanup, symbolsp);
}

/* Helper function for sort_search_symbols_remove_dups and qsort.  Can only
   sort symbols, not minimal symbols.  */

static int
compare_search_syms (const void *sa, const void *sb)
{
  struct symbol_search *sym_a = *(struct symbol_search **) sa;
  struct symbol_search *sym_b = *(struct symbol_search **) sb;
  int c;

  c = FILENAME_CMP (symbol_symtab (sym_a->symbol)->filename,
		    symbol_symtab (sym_b->symbol)->filename);
  if (c != 0)
    return c;

  if (sym_a->block != sym_b->block)
    return sym_a->block - sym_b->block;

  return strcmp (SYMBOL_PRINT_NAME (sym_a->symbol),
		 SYMBOL_PRINT_NAME (sym_b->symbol));
}

/* Sort the NFOUND symbols in list FOUND and remove duplicates.
   The duplicates are freed, and the new list is returned in
   *NEW_HEAD, *NEW_TAIL.  */

static void
sort_search_symbols_remove_dups (struct symbol_search *found, int nfound,
				 struct symbol_search **new_head,
				 struct symbol_search **new_tail)
{
  struct symbol_search **symbols, *symp;
  int i, j, nunique;

  gdb_assert (found != NULL && nfound > 0);

  /* Build an array out of the list so we can easily sort them.  */
  symbols = XNEWVEC (struct symbol_search *, nfound);

  symp = found;
  for (i = 0; i < nfound; i++)
    {
      gdb_assert (symp != NULL);
      gdb_assert (symp->block >= 0 && symp->block <= 1);
      symbols[i] = symp;
      symp = symp->next;
    }
  gdb_assert (symp == NULL);

  qsort (symbols, nfound, sizeof (struct symbol_search *),
	 compare_search_syms);

  /* Collapse out the dups.  */
  for (i = 1, j = 1; i < nfound; ++i)
    {
      if (compare_search_syms (&symbols[j - 1], &symbols[i]) != 0)
	symbols[j++] = symbols[i];
      else
	xfree (symbols[i]);
    }
  nunique = j;
  symbols[j - 1]->next = NULL;

  /* Rebuild the linked list.  */
  for (i = 0; i < nunique - 1; i++)
    symbols[i]->next = symbols[i + 1];
  symbols[nunique - 1]->next = NULL;

  *new_head = symbols[0];
  *new_tail = symbols[nunique - 1];
  xfree (symbols);
}

/* Search the symbol table for matches to the regular expression REGEXP,
   returning the results in *MATCHES.

   Only symbols of KIND are searched:
   VARIABLES_DOMAIN - search all symbols, excluding functions, type names,
                      and constants (enums)
   FUNCTIONS_DOMAIN - search all functions
   TYPES_DOMAIN     - search all type names
   ALL_DOMAIN       - an internal error for this function

   free_search_symbols should be called when *MATCHES is no longer needed.

   Within each file the results are sorted locally; each symtab's global and
   static blocks are separately alphabetized.
   Duplicate entries are removed.  */

void
search_symbols (const char *regexp, enum search_domain kind,
		int nfiles, const char *files[],
		struct symbol_search **matches)
{
  struct compunit_symtab *cust;
  const struct blockvector *bv;
  struct block *b;
  int i = 0;
  struct block_iterator iter;
  struct symbol *sym;
  struct objfile *objfile;
  struct minimal_symbol *msymbol;
  int found_misc = 0;
  static const enum minimal_symbol_type types[]
    = {mst_data, mst_text, mst_abs};
  static const enum minimal_symbol_type types2[]
    = {mst_bss, mst_file_text, mst_abs};
  static const enum minimal_symbol_type types3[]
    = {mst_file_data, mst_solib_trampoline, mst_abs};
  static const enum minimal_symbol_type types4[]
    = {mst_file_bss, mst_text_gnu_ifunc, mst_abs};
  enum minimal_symbol_type ourtype;
  enum minimal_symbol_type ourtype2;
  enum minimal_symbol_type ourtype3;
  enum minimal_symbol_type ourtype4;
  struct symbol_search *found;
  struct symbol_search *tail;
  int nfound;
  /* This is true if PREG contains valid data, false otherwise.  */
  bool preg_p;
  regex_t preg;

  /* OLD_CHAIN .. RETVAL_CHAIN is always freed, RETVAL_CHAIN .. current
     CLEANUP_CHAIN is freed only in the case of an error.  */
  struct cleanup *old_chain = make_cleanup (null_cleanup, NULL);
  struct cleanup *retval_chain;

  gdb_assert (kind <= TYPES_DOMAIN);

  ourtype = types[kind];
  ourtype2 = types2[kind];
  ourtype3 = types3[kind];
  ourtype4 = types4[kind];

  *matches = NULL;
  preg_p = false;

  if (regexp != NULL)
    {
      /* Make sure spacing is right for C++ operators.
         This is just a courtesy to make the matching less sensitive
         to how many spaces the user leaves between 'operator'
         and <TYPENAME> or <OPERATOR>.  */
      const char *opend;
      const char *opname = operator_chars (regexp, &opend);
      int errcode;

      if (*opname)
	{
	  int fix = -1;		/* -1 means ok; otherwise number of
                                    spaces needed.  */

	  if (isalpha (*opname) || *opname == '_' || *opname == '$')
	    {
	      /* There should 1 space between 'operator' and 'TYPENAME'.  */
	      if (opname[-1] != ' ' || opname[-2] == ' ')
		fix = 1;
	    }
	  else
	    {
	      /* There should 0 spaces between 'operator' and 'OPERATOR'.  */
	      if (opname[-1] == ' ')
		fix = 0;
	    }
	  /* If wrong number of spaces, fix it.  */
	  if (fix >= 0)
	    {
	      char *tmp = (char *) alloca (8 + fix + strlen (opname) + 1);

	      sprintf (tmp, "operator%.*s%s", fix, " ", opname);
	      regexp = tmp;
	    }
	}

      errcode = regcomp (&preg, regexp,
			 REG_NOSUB | (case_sensitivity == case_sensitive_off
				      ? REG_ICASE : 0));
      if (errcode != 0)
	{
	  char *err = get_regcomp_error (errcode, &preg);

	  make_cleanup (xfree, err);
	  error (_("Invalid regexp (%s): %s"), err, regexp);
	}
      preg_p = true;
      make_regfree_cleanup (&preg);
    }

  /* Search through the partial symtabs *first* for all symbols
     matching the regexp.  That way we don't have to reproduce all of
     the machinery below.  */
  expand_symtabs_matching ([&] (const char *filename, bool basenames)
			   {
			     return file_matches (filename, files, nfiles,
						  basenames);
			   },
			   [&] (const char *symname)
			   {
			     return (!preg_p || regexec (&preg, symname,
							 0, NULL, 0) == 0);
			   },
			   NULL,
			   kind);

  /* Here, we search through the minimal symbol tables for functions
     and variables that match, and force their symbols to be read.
     This is in particular necessary for demangled variable names,
     which are no longer put into the partial symbol tables.
     The symbol will then be found during the scan of symtabs below.

     For functions, find_pc_symtab should succeed if we have debug info
     for the function, for variables we have to call
     lookup_symbol_in_objfile_from_linkage_name to determine if the variable
     has debug info.
     If the lookup fails, set found_misc so that we will rescan to print
     any matching symbols without debug info.
     We only search the objfile the msymbol came from, we no longer search
     all objfiles.  In large programs (1000s of shared libs) searching all
     objfiles is not worth the pain.  */

  if (nfiles == 0 && (kind == VARIABLES_DOMAIN || kind == FUNCTIONS_DOMAIN))
    {
      ALL_MSYMBOLS (objfile, msymbol)
      {
        QUIT;

	if (msymbol->created_by_gdb)
	  continue;

	if (MSYMBOL_TYPE (msymbol) == ourtype
	    || MSYMBOL_TYPE (msymbol) == ourtype2
	    || MSYMBOL_TYPE (msymbol) == ourtype3
	    || MSYMBOL_TYPE (msymbol) == ourtype4)
	  {
	    if (!preg_p
		|| regexec (&preg, MSYMBOL_NATURAL_NAME (msymbol), 0,
			    NULL, 0) == 0)
	      {
		/* Note: An important side-effect of these lookup functions
		   is to expand the symbol table if msymbol is found, for the
		   benefit of the next loop on ALL_COMPUNITS.  */
		if (kind == FUNCTIONS_DOMAIN
		    ? (find_pc_compunit_symtab
		       (MSYMBOL_VALUE_ADDRESS (objfile, msymbol)) == NULL)
		    : (lookup_symbol_in_objfile_from_linkage_name
		       (objfile, MSYMBOL_LINKAGE_NAME (msymbol), VAR_DOMAIN)
		       .symbol == NULL))
		  found_misc = 1;
	      }
	  }
      }
    }

  found = NULL;
  tail = NULL;
  nfound = 0;
  retval_chain = make_cleanup_free_search_symbols (&found);

  ALL_COMPUNITS (objfile, cust)
  {
    bv = COMPUNIT_BLOCKVECTOR (cust);
    for (i = GLOBAL_BLOCK; i <= STATIC_BLOCK; i++)
      {
	b = BLOCKVECTOR_BLOCK (bv, i);
	ALL_BLOCK_SYMBOLS (b, iter, sym)
	  {
	    struct symtab *real_symtab = symbol_symtab (sym);

	    QUIT;

	    /* Check first sole REAL_SYMTAB->FILENAME.  It does not need to be
	       a substring of symtab_to_fullname as it may contain "./" etc.  */
	    if ((file_matches (real_symtab->filename, files, nfiles, 0)
		 || ((basenames_may_differ
		      || file_matches (lbasename (real_symtab->filename),
				       files, nfiles, 1))
		     && file_matches (symtab_to_fullname (real_symtab),
				      files, nfiles, 0)))
		&& ((!preg_p
		     || regexec (&preg, SYMBOL_NATURAL_NAME (sym), 0,
				 NULL, 0) == 0)
		    && ((kind == VARIABLES_DOMAIN
			 && SYMBOL_CLASS (sym) != LOC_TYPEDEF
			 && SYMBOL_CLASS (sym) != LOC_UNRESOLVED
			 && SYMBOL_CLASS (sym) != LOC_BLOCK
			 /* LOC_CONST can be used for more than just enums,
			    e.g., c++ static const members.
			    We only want to skip enums here.  */
			 && !(SYMBOL_CLASS (sym) == LOC_CONST
			      && (TYPE_CODE (SYMBOL_TYPE (sym))
				  == TYPE_CODE_ENUM)))
			|| (kind == FUNCTIONS_DOMAIN 
			    && SYMBOL_CLASS (sym) == LOC_BLOCK)
			|| (kind == TYPES_DOMAIN
			    && SYMBOL_CLASS (sym) == LOC_TYPEDEF))))
	      {
		/* match */
		struct symbol_search *psr = XCNEW (struct symbol_search);

		psr->block = i;
		psr->symbol = sym;
		psr->next = NULL;
		if (tail == NULL)
		  found = psr;
		else
		  tail->next = psr;
		tail = psr;
		nfound ++;
	      }
	  }
      }
  }

  if (found != NULL)
    {
      sort_search_symbols_remove_dups (found, nfound, &found, &tail);
      /* Note: nfound is no longer useful beyond this point.  */
    }

  /* If there are no eyes, avoid all contact.  I mean, if there are
     no debug symbols, then add matching minsyms.  */

  if (found_misc || (nfiles == 0 && kind != FUNCTIONS_DOMAIN))
    {
      ALL_MSYMBOLS (objfile, msymbol)
      {
        QUIT;

	if (msymbol->created_by_gdb)
	  continue;

	if (MSYMBOL_TYPE (msymbol) == ourtype
	    || MSYMBOL_TYPE (msymbol) == ourtype2
	    || MSYMBOL_TYPE (msymbol) == ourtype3
	    || MSYMBOL_TYPE (msymbol) == ourtype4)
	  {
	    if (!preg_p
		|| regexec (&preg, MSYMBOL_NATURAL_NAME (msymbol), 0,
			    NULL, 0) == 0)
	      {
		/* For functions we can do a quick check of whether the
		   symbol might be found via find_pc_symtab.  */
		if (kind != FUNCTIONS_DOMAIN
		    || (find_pc_compunit_symtab
			(MSYMBOL_VALUE_ADDRESS (objfile, msymbol)) == NULL))
		  {
		    if (lookup_symbol_in_objfile_from_linkage_name
			(objfile, MSYMBOL_LINKAGE_NAME (msymbol), VAR_DOMAIN)
			.symbol == NULL)
		      {
			/* match */
			struct symbol_search *psr = XNEW (struct symbol_search);
			psr->block = i;
			psr->msymbol.minsym = msymbol;
			psr->msymbol.objfile = objfile;
			psr->symbol = NULL;
			psr->next = NULL;
			if (tail == NULL)
			  found = psr;
			else
			  tail->next = psr;
			tail = psr;
		      }
		  }
	      }
	  }
      }
    }

  discard_cleanups (retval_chain);
  do_cleanups (old_chain);
  *matches = found;
}

/* Helper function for symtab_symbol_info, this function uses
   the data returned from search_symbols() to print information
   regarding the match to gdb_stdout.  */

static void
print_symbol_info (enum search_domain kind,
		   struct symbol *sym,
		   int block, const char *last)
{
  struct symtab *s = symbol_symtab (sym);
  const char *s_filename = symtab_to_filename_for_display (s);

  if (last == NULL || filename_cmp (last, s_filename) != 0)
    {
      fputs_filtered ("\nFile ", gdb_stdout);
      fputs_filtered (s_filename, gdb_stdout);
      fputs_filtered (":\n", gdb_stdout);
    }

  if (kind != TYPES_DOMAIN && block == STATIC_BLOCK)
    printf_filtered ("static ");

  /* Typedef that is not a C++ class.  */
  if (kind == TYPES_DOMAIN
      && SYMBOL_DOMAIN (sym) != STRUCT_DOMAIN)
    typedef_print (SYMBOL_TYPE (sym), sym, gdb_stdout);
  /* variable, func, or typedef-that-is-c++-class.  */
  else if (kind < TYPES_DOMAIN
	   || (kind == TYPES_DOMAIN
	       && SYMBOL_DOMAIN (sym) == STRUCT_DOMAIN))
    {
      type_print (SYMBOL_TYPE (sym),
		  (SYMBOL_CLASS (sym) == LOC_TYPEDEF
		   ? "" : SYMBOL_PRINT_NAME (sym)),
		  gdb_stdout, 0);

      printf_filtered (";\n");
    }
}

/* This help function for symtab_symbol_info() prints information
   for non-debugging symbols to gdb_stdout.  */

static void
print_msymbol_info (struct bound_minimal_symbol msymbol)
{
  struct gdbarch *gdbarch = get_objfile_arch (msymbol.objfile);
  char *tmp;

  if (gdbarch_addr_bit (gdbarch) <= 32)
    tmp = hex_string_custom (BMSYMBOL_VALUE_ADDRESS (msymbol)
			     & (CORE_ADDR) 0xffffffff,
			     8);
  else
    tmp = hex_string_custom (BMSYMBOL_VALUE_ADDRESS (msymbol),
			     16);
  printf_filtered ("%s  %s\n",
		   tmp, MSYMBOL_PRINT_NAME (msymbol.minsym));
}

/* This is the guts of the commands "info functions", "info types", and
   "info variables".  It calls search_symbols to find all matches and then
   print_[m]symbol_info to print out some useful information about the
   matches.  */

static void
symtab_symbol_info (char *regexp, enum search_domain kind, int from_tty)
{
  static const char * const classnames[] =
    {"variable", "function", "type"};
  struct symbol_search *symbols;
  struct symbol_search *p;
  struct cleanup *old_chain;
  const char *last_filename = NULL;
  int first = 1;

  gdb_assert (kind <= TYPES_DOMAIN);

  /* Must make sure that if we're interrupted, symbols gets freed.  */
  search_symbols (regexp, kind, 0, NULL, &symbols);
  old_chain = make_cleanup_free_search_symbols (&symbols);

  if (regexp != NULL)
    printf_filtered (_("All %ss matching regular expression \"%s\":\n"),
		     classnames[kind], regexp);
  else
    printf_filtered (_("All defined %ss:\n"), classnames[kind]);

  for (p = symbols; p != NULL; p = p->next)
    {
      QUIT;

      if (p->msymbol.minsym != NULL)
	{
	  if (first)
	    {
	      printf_filtered (_("\nNon-debugging symbols:\n"));
	      first = 0;
	    }
	  print_msymbol_info (p->msymbol);
	}
      else
	{
	  print_symbol_info (kind,
			     p->symbol,
			     p->block,
			     last_filename);
	  last_filename
	    = symtab_to_filename_for_display (symbol_symtab (p->symbol));
	}
    }

  do_cleanups (old_chain);
}

static void
variables_info (char *regexp, int from_tty)
{
  symtab_symbol_info (regexp, VARIABLES_DOMAIN, from_tty);
}

static void
functions_info (char *regexp, int from_tty)
{
  symtab_symbol_info (regexp, FUNCTIONS_DOMAIN, from_tty);
}


static void
types_info (char *regexp, int from_tty)
{
  symtab_symbol_info (regexp, TYPES_DOMAIN, from_tty);
}

/* Breakpoint all functions matching regular expression.  */

void
rbreak_command_wrapper (char *regexp, int from_tty)
{
  rbreak_command (regexp, from_tty);
}

/* A cleanup function that calls end_rbreak_breakpoints.  */

static void
do_end_rbreak_breakpoints (void *ignore)
{
  end_rbreak_breakpoints ();
}

static void
rbreak_command (char *regexp, int from_tty)
{
  struct symbol_search *ss;
  struct symbol_search *p;
  struct cleanup *old_chain;
  char *string = NULL;
  int len = 0;
  const char **files = NULL;
  const char *file_name;
  int nfiles = 0;

  if (regexp)
    {
      char *colon = strchr (regexp, ':');

      if (colon && *(colon + 1) != ':')
	{
	  int colon_index;
	  char *local_name;

	  colon_index = colon - regexp;
	  local_name = (char *) alloca (colon_index + 1);
	  memcpy (local_name, regexp, colon_index);
	  local_name[colon_index--] = 0;
	  while (isspace (local_name[colon_index]))
	    local_name[colon_index--] = 0;
	  file_name = local_name;
	  files = &file_name;
	  nfiles = 1;
	  regexp = skip_spaces (colon + 1);
	}
    }

  search_symbols (regexp, FUNCTIONS_DOMAIN, nfiles, files, &ss);
  old_chain = make_cleanup_free_search_symbols (&ss);
  make_cleanup (free_current_contents, &string);

  start_rbreak_breakpoints ();
  make_cleanup (do_end_rbreak_breakpoints, NULL);
  for (p = ss; p != NULL; p = p->next)
    {
      if (p->msymbol.minsym == NULL)
	{
	  struct symtab *symtab = symbol_symtab (p->symbol);
	  const char *fullname = symtab_to_fullname (symtab);

	  int newlen = (strlen (fullname)
			+ strlen (SYMBOL_LINKAGE_NAME (p->symbol))
			+ 4);

	  if (newlen > len)
	    {
	      string = (char *) xrealloc (string, newlen);
	      len = newlen;
	    }
	  strcpy (string, fullname);
	  strcat (string, ":'");
	  strcat (string, SYMBOL_LINKAGE_NAME (p->symbol));
	  strcat (string, "'");
	  break_command (string, from_tty);
	  print_symbol_info (FUNCTIONS_DOMAIN,
			     p->symbol,
			     p->block,
			     symtab_to_filename_for_display (symtab));
	}
      else
	{
	  int newlen = (strlen (MSYMBOL_LINKAGE_NAME (p->msymbol.minsym)) + 3);

	  if (newlen > len)
	    {
	      string = (char *) xrealloc (string, newlen);
	      len = newlen;
	    }
	  strcpy (string, "'");
	  strcat (string, MSYMBOL_LINKAGE_NAME (p->msymbol.minsym));
	  strcat (string, "'");

	  break_command (string, from_tty);
	  printf_filtered ("<function, no debug info> %s;\n",
			   MSYMBOL_PRINT_NAME (p->msymbol.minsym));
	}
    }

  do_cleanups (old_chain);
}


/* Evaluate if NAME matches SYM_TEXT and SYM_TEXT_LEN.

   Either sym_text[sym_text_len] != '(' and then we search for any
   symbol starting with SYM_TEXT text.

   Otherwise sym_text[sym_text_len] == '(' and then we require symbol name to
   be terminated at that point.  Partial symbol tables do not have parameters
   information.  */

static int
compare_symbol_name (const char *name, const char *sym_text, int sym_text_len)
{
  int (*ncmp) (const char *, const char *, size_t);

  ncmp = (case_sensitivity == case_sensitive_on ? strncmp : strncasecmp);

  if (ncmp (name, sym_text, sym_text_len) != 0)
    return 0;

  if (sym_text[sym_text_len] == '(')
    {
      /* User searches for `name(someth...'.  Require NAME to be terminated.
	 Normally psymtabs and gdbindex have no parameter types so '\0' will be
	 present but accept even parameters presence.  In this case this
	 function is in fact strcmp_iw but whitespace skipping is not supported
	 for tab completion.  */

      if (name[sym_text_len] != '\0' && name[sym_text_len] != '(')
	return 0;
    }

  return 1;
}

/* Free any memory associated with a completion list.  */

static void
free_completion_list (VEC (char_ptr) **list_ptr)
{
  int i;
  char *p;

  for (i = 0; VEC_iterate (char_ptr, *list_ptr, i, p); ++i)
    xfree (p);
  VEC_free (char_ptr, *list_ptr);
}

/* Callback for make_cleanup.  */

static void
do_free_completion_list (void *list)
{
  free_completion_list ((VEC (char_ptr) **) list);
}

/* Helper routine for make_symbol_completion_list.  */

static VEC (char_ptr) *return_val;

#define COMPLETION_LIST_ADD_SYMBOL(symbol, sym_text, len, text, word) \
      completion_list_add_name \
	(SYMBOL_NATURAL_NAME (symbol), (sym_text), (len), (text), (word))

#define MCOMPLETION_LIST_ADD_SYMBOL(symbol, sym_text, len, text, word) \
      completion_list_add_name \
	(MSYMBOL_NATURAL_NAME (symbol), (sym_text), (len), (text), (word))

/* Tracker for how many unique completions have been generated.  Used
   to terminate completion list generation early if the list has grown
   to a size so large as to be useless.  This helps avoid GDB seeming
   to lock up in the event the user requests to complete on something
   vague that necessitates the time consuming expansion of many symbol
   tables.  */

static completion_tracker_t completion_tracker;

/*  Test to see if the symbol specified by SYMNAME (which is already
   demangled for C++ symbols) matches SYM_TEXT in the first SYM_TEXT_LEN
   characters.  If so, add it to the current completion list.  */

static void
completion_list_add_name (const char *symname,
			  const char *sym_text, int sym_text_len,
			  const char *text, const char *word)
{
  /* Clip symbols that cannot match.  */
  if (!compare_symbol_name (symname, sym_text, sym_text_len))
    return;

  /* We have a match for a completion, so add SYMNAME to the current list
     of matches.  Note that the name is moved to freshly malloc'd space.  */

  {
    char *newobj;
    enum maybe_add_completion_enum add_status;

    if (word == sym_text)
      {
	newobj = (char *) xmalloc (strlen (symname) + 5);
	strcpy (newobj, symname);
      }
    else if (word > sym_text)
      {
	/* Return some portion of symname.  */
	newobj = (char *) xmalloc (strlen (symname) + 5);
	strcpy (newobj, symname + (word - sym_text));
      }
    else
      {
	/* Return some of SYM_TEXT plus symname.  */
	newobj = (char *) xmalloc (strlen (symname) + (sym_text - word) + 5);
	strncpy (newobj, word, sym_text - word);
	newobj[sym_text - word] = '\0';
	strcat (newobj, symname);
      }

    add_status = maybe_add_completion (completion_tracker, newobj);

    switch (add_status)
      {
      case MAYBE_ADD_COMPLETION_OK:
	VEC_safe_push (char_ptr, return_val, newobj);
	break;
      case MAYBE_ADD_COMPLETION_OK_MAX_REACHED:
	VEC_safe_push (char_ptr, return_val, newobj);
	throw_max_completions_reached_error ();
      case MAYBE_ADD_COMPLETION_MAX_REACHED:
	xfree (newobj);
	throw_max_completions_reached_error ();
      case MAYBE_ADD_COMPLETION_DUPLICATE:
	xfree (newobj);
	break;
      }
  }
}

/* ObjC: In case we are completing on a selector, look as the msymbol
   again and feed all the selectors into the mill.  */

static void
completion_list_objc_symbol (struct minimal_symbol *msymbol,
			     const char *sym_text, int sym_text_len,
			     const char *text, const char *word)
{
  static char *tmp = NULL;
  static unsigned int tmplen = 0;

  const char *method, *category, *selector;
  char *tmp2 = NULL;

  method = MSYMBOL_NATURAL_NAME (msymbol);

  /* Is it a method?  */
  if ((method[0] != '-') && (method[0] != '+'))
    return;

  if (sym_text[0] == '[')
    /* Complete on shortened method method.  */
    completion_list_add_name (method + 1, sym_text, sym_text_len, text, word);

  while ((strlen (method) + 1) >= tmplen)
    {
      if (tmplen == 0)
	tmplen = 1024;
      else
	tmplen *= 2;
      tmp = (char *) xrealloc (tmp, tmplen);
    }
  selector = strchr (method, ' ');
  if (selector != NULL)
    selector++;

  category = strchr (method, '(');

  if ((category != NULL) && (selector != NULL))
    {
      memcpy (tmp, method, (category - method));
      tmp[category - method] = ' ';
      memcpy (tmp + (category - method) + 1, selector, strlen (selector) + 1);
      completion_list_add_name (tmp, sym_text, sym_text_len, text, word);
      if (sym_text[0] == '[')
	completion_list_add_name (tmp + 1, sym_text, sym_text_len, text, word);
    }

  if (selector != NULL)
    {
      /* Complete on selector only.  */
      strcpy (tmp, selector);
      tmp2 = strchr (tmp, ']');
      if (tmp2 != NULL)
	*tmp2 = '\0';

      completion_list_add_name (tmp, sym_text, sym_text_len, text, word);
    }
}

/* Break the non-quoted text based on the characters which are in
   symbols.  FIXME: This should probably be language-specific.  */

static const char *
language_search_unquoted_string (const char *text, const char *p)
{
  for (; p > text; --p)
    {
      if (isalnum (p[-1]) || p[-1] == '_' || p[-1] == '\0')
	continue;
      else
	{
	  if ((current_language->la_language == language_objc))
	    {
	      if (p[-1] == ':')     /* Might be part of a method name.  */
		continue;
	      else if (p[-1] == '[' && (p[-2] == '-' || p[-2] == '+'))
		p -= 2;             /* Beginning of a method name.  */
	      else if (p[-1] == ' ' || p[-1] == '(' || p[-1] == ')')
		{                   /* Might be part of a method name.  */
		  const char *t = p;

		  /* Seeing a ' ' or a '(' is not conclusive evidence
		     that we are in the middle of a method name.  However,
		     finding "-[" or "+[" should be pretty un-ambiguous.
		     Unfortunately we have to find it now to decide.  */

		  while (t > text)
		    if (isalnum (t[-1]) || t[-1] == '_' ||
			t[-1] == ' '    || t[-1] == ':' ||
			t[-1] == '('    || t[-1] == ')')
		      --t;
		    else
		      break;

		  if (t[-1] == '[' && (t[-2] == '-' || t[-2] == '+'))
		    p = t - 2;      /* Method name detected.  */
		  /* Else we leave with p unchanged.  */
		}
	    }
	  break;
	}
    }
  return p;
}

static void
completion_list_add_fields (struct symbol *sym, const char *sym_text,
			    int sym_text_len, const char *text,
			    const char *word)
{
  if (SYMBOL_CLASS (sym) == LOC_TYPEDEF)
    {
      struct type *t = SYMBOL_TYPE (sym);
      enum type_code c = TYPE_CODE (t);
      int j;

      if (c == TYPE_CODE_UNION || c == TYPE_CODE_STRUCT)
	for (j = TYPE_N_BASECLASSES (t); j < TYPE_NFIELDS (t); j++)
	  if (TYPE_FIELD_NAME (t, j))
	    completion_list_add_name (TYPE_FIELD_NAME (t, j),
				      sym_text, sym_text_len, text, word);
    }
}

/* Add matching symbols from SYMTAB to the current completion list.  */

static void
add_symtab_completions (struct compunit_symtab *cust,
			const char *sym_text, int sym_text_len,
			const char *text, const char *word,
			enum type_code code)
{
  struct symbol *sym;
  const struct block *b;
  struct block_iterator iter;
  int i;

  if (cust == NULL)
    return;

  for (i = GLOBAL_BLOCK; i <= STATIC_BLOCK; i++)
    {
      QUIT;
      b = BLOCKVECTOR_BLOCK (COMPUNIT_BLOCKVECTOR (cust), i);
      ALL_BLOCK_SYMBOLS (b, iter, sym)
	{
	  if (code == TYPE_CODE_UNDEF
	      || (SYMBOL_DOMAIN (sym) == STRUCT_DOMAIN
		  && TYPE_CODE (SYMBOL_TYPE (sym)) == code))
	    COMPLETION_LIST_ADD_SYMBOL (sym,
					sym_text, sym_text_len,
					text, word);
	}
    }
}

static void
default_make_symbol_completion_list_break_on_1 (const char *text,
						const char *word,
						const char *break_on,
						enum type_code code)
{
  /* Problem: All of the symbols have to be copied because readline
     frees them.  I'm not going to worry about this; hopefully there
     won't be that many.  */

  struct symbol *sym;
  struct compunit_symtab *cust;
  struct minimal_symbol *msymbol;
  struct objfile *objfile;
  const struct block *b;
  const struct block *surrounding_static_block, *surrounding_global_block;
  struct block_iterator iter;
  /* The symbol we are completing on.  Points in same buffer as text.  */
  const char *sym_text;
  /* Length of sym_text.  */
  int sym_text_len;
  struct cleanup *cleanups;

  /* Now look for the symbol we are supposed to complete on.  */
  {
    const char *p;
    char quote_found;
    const char *quote_pos = NULL;

    /* First see if this is a quoted string.  */
    quote_found = '\0';
    for (p = text; *p != '\0'; ++p)
      {
	if (quote_found != '\0')
	  {
	    if (*p == quote_found)
	      /* Found close quote.  */
	      quote_found = '\0';
	    else if (*p == '\\' && p[1] == quote_found)
	      /* A backslash followed by the quote character
	         doesn't end the string.  */
	      ++p;
	  }
	else if (*p == '\'' || *p == '"')
	  {
	    quote_found = *p;
	    quote_pos = p;
	  }
      }
    if (quote_found == '\'')
      /* A string within single quotes can be a symbol, so complete on it.  */
      sym_text = quote_pos + 1;
    else if (quote_found == '"')
      /* A double-quoted string is never a symbol, nor does it make sense
         to complete it any other way.  */
      {
	return;
      }
    else
      {
	/* It is not a quoted string.  Break it based on the characters
	   which are in symbols.  */
	while (p > text)
	  {
	    if (isalnum (p[-1]) || p[-1] == '_' || p[-1] == '\0'
		|| p[-1] == ':' || strchr (break_on, p[-1]) != NULL)
	      --p;
	    else
	      break;
	  }
	sym_text = p;
      }
  }

  sym_text_len = strlen (sym_text);

  /* Prepare SYM_TEXT_LEN for compare_symbol_name.  */

  if (current_language->la_language == language_cplus
      || current_language->la_language == language_fortran)
    {
      /* These languages may have parameters entered by user but they are never
	 present in the partial symbol tables.  */

      const char *cs = (const char *) memchr (sym_text, '(', sym_text_len);

      if (cs)
	sym_text_len = cs - sym_text;
    }
  gdb_assert (sym_text[sym_text_len] == '\0' || sym_text[sym_text_len] == '(');

  completion_tracker = new_completion_tracker ();
  cleanups = make_cleanup_free_completion_tracker (&completion_tracker);

  /* At this point scan through the misc symbol vectors and add each
     symbol you find to the list.  Eventually we want to ignore
     anything that isn't a text symbol (everything else will be
     handled by the psymtab code below).  */

  if (code == TYPE_CODE_UNDEF)
    {
      ALL_MSYMBOLS (objfile, msymbol)
	{
	  QUIT;
	  MCOMPLETION_LIST_ADD_SYMBOL (msymbol, sym_text, sym_text_len, text,
				       word);

	  completion_list_objc_symbol (msymbol, sym_text, sym_text_len, text,
				       word);
	}
    }

  /* Add completions for all currently loaded symbol tables.  */
  ALL_COMPUNITS (objfile, cust)
    add_symtab_completions (cust, sym_text, sym_text_len, text, word,
			    code);

  /* Look through the partial symtabs for all symbols which begin by
     matching SYM_TEXT.  Expand all CUs that you find to the list.  */
  expand_symtabs_matching (NULL,
			   [&] (const char *name) /* symbol matcher */
			     {
			       return compare_symbol_name (name,
							   sym_text,
							   sym_text_len);
			     },
			   [&] (compunit_symtab *symtab) /* expansion notify */
			     {
			       add_symtab_completions (symtab,
						       sym_text, sym_text_len,
						       text, word, code);
			     },
			   ALL_DOMAIN);

  /* Search upwards from currently selected frame (so that we can
     complete on local vars).  Also catch fields of types defined in
     this places which match our text string.  Only complete on types
     visible from current context.  */

  b = get_selected_block (0);
  surrounding_static_block = block_static_block (b);
  surrounding_global_block = block_global_block (b);
  if (surrounding_static_block != NULL)
    while (b != surrounding_static_block)
      {
	QUIT;

	ALL_BLOCK_SYMBOLS (b, iter, sym)
	  {
	    if (code == TYPE_CODE_UNDEF)
	      {
		COMPLETION_LIST_ADD_SYMBOL (sym, sym_text, sym_text_len, text,
					    word);
		completion_list_add_fields (sym, sym_text, sym_text_len, text,
					    word);
	      }
	    else if (SYMBOL_DOMAIN (sym) == STRUCT_DOMAIN
		     && TYPE_CODE (SYMBOL_TYPE (sym)) == code)
	      COMPLETION_LIST_ADD_SYMBOL (sym, sym_text, sym_text_len, text,
					  word);
	  }

	/* Stop when we encounter an enclosing function.  Do not stop for
	   non-inlined functions - the locals of the enclosing function
	   are in scope for a nested function.  */
	if (BLOCK_FUNCTION (b) != NULL && block_inlined_p (b))
	  break;
	b = BLOCK_SUPERBLOCK (b);
      }

  /* Add fields from the file's types; symbols will be added below.  */

  if (code == TYPE_CODE_UNDEF)
    {
      if (surrounding_static_block != NULL)
	ALL_BLOCK_SYMBOLS (surrounding_static_block, iter, sym)
	  completion_list_add_fields (sym, sym_text, sym_text_len, text, word);

      if (surrounding_global_block != NULL)
	ALL_BLOCK_SYMBOLS (surrounding_global_block, iter, sym)
	  completion_list_add_fields (sym, sym_text, sym_text_len, text, word);
    }

  /* Skip macros if we are completing a struct tag -- arguable but
     usually what is expected.  */
  if (current_language->la_macro_expansion == macro_expansion_c
      && code == TYPE_CODE_UNDEF)
    {
      struct macro_scope *scope;

      /* This adds a macro's name to the current completion list.  */
      auto add_macro_name = [&] (const char *macro_name,
				 const macro_definition *,
				 macro_source_file *,
				 int)
	{
	  completion_list_add_name (macro_name,
				    sym_text, sym_text_len,
				    text, word);
	};

      /* Add any macros visible in the default scope.  Note that this
	 may yield the occasional wrong result, because an expression
	 might be evaluated in a scope other than the default.  For
	 example, if the user types "break file:line if <TAB>", the
	 resulting expression will be evaluated at "file:line" -- but
	 at there does not seem to be a way to detect this at
	 completion time.  */
      scope = default_macro_scope ();
      if (scope)
	{
	  macro_for_each_in_scope (scope->file, scope->line,
				   add_macro_name);
	  xfree (scope);
	}

      /* User-defined macros are always visible.  */
      macro_for_each (macro_user_macros, add_macro_name);
    }

  do_cleanups (cleanups);
}

VEC (char_ptr) *
default_make_symbol_completion_list_break_on (const char *text,
					      const char *word,
					      const char *break_on,
					      enum type_code code)
{
  struct cleanup *back_to;

  return_val = NULL;
  back_to = make_cleanup (do_free_completion_list, &return_val);

  TRY
    {
      default_make_symbol_completion_list_break_on_1 (text, word,
						      break_on, code);
    }
  CATCH (except, RETURN_MASK_ERROR)
    {
      if (except.error != MAX_COMPLETIONS_REACHED_ERROR)
	throw_exception (except);
    }
  END_CATCH

  discard_cleanups (back_to);
  return return_val;
}

VEC (char_ptr) *
default_make_symbol_completion_list (const char *text, const char *word,
				     enum type_code code)
{
  return default_make_symbol_completion_list_break_on (text, word, "", code);
}

/* Return a vector of all symbols (regardless of class) which begin by
   matching TEXT.  If the answer is no symbols, then the return value
   is NULL.  */

VEC (char_ptr) *
make_symbol_completion_list (const char *text, const char *word)
{
  return current_language->la_make_symbol_completion_list (text, word,
							   TYPE_CODE_UNDEF);
}

/* Like make_symbol_completion_list, but only return STRUCT_DOMAIN
   symbols whose type code is CODE.  */

VEC (char_ptr) *
make_symbol_completion_type (const char *text, const char *word,
			     enum type_code code)
{
  gdb_assert (code == TYPE_CODE_UNION
	      || code == TYPE_CODE_STRUCT
	      || code == TYPE_CODE_ENUM);
  return current_language->la_make_symbol_completion_list (text, word, code);
}

/* Like make_symbol_completion_list, but suitable for use as a
   completion function.  */

VEC (char_ptr) *
make_symbol_completion_list_fn (struct cmd_list_element *ignore,
				const char *text, const char *word)
{
  return make_symbol_completion_list (text, word);
}

/* Like make_symbol_completion_list, but returns a list of symbols
   defined in a source file FILE.  */

static VEC (char_ptr) *
make_file_symbol_completion_list_1 (const char *text, const char *word,
				    const char *srcfile)
{
  struct symtab *s;
  /* The symbol we are completing on.  Points in same buffer as text.  */
  const char *sym_text;
  /* Length of sym_text.  */
  int sym_text_len;

  /* Now look for the symbol we are supposed to complete on.
     FIXME: This should be language-specific.  */
  {
    const char *p;
    char quote_found;
    const char *quote_pos = NULL;

    /* First see if this is a quoted string.  */
    quote_found = '\0';
    for (p = text; *p != '\0'; ++p)
      {
	if (quote_found != '\0')
	  {
	    if (*p == quote_found)
	      /* Found close quote.  */
	      quote_found = '\0';
	    else if (*p == '\\' && p[1] == quote_found)
	      /* A backslash followed by the quote character
	         doesn't end the string.  */
	      ++p;
	  }
	else if (*p == '\'' || *p == '"')
	  {
	    quote_found = *p;
	    quote_pos = p;
	  }
      }
    if (quote_found == '\'')
      /* A string within single quotes can be a symbol, so complete on it.  */
      sym_text = quote_pos + 1;
    else if (quote_found == '"')
      /* A double-quoted string is never a symbol, nor does it make sense
         to complete it any other way.  */
      {
	return NULL;
      }
    else
      {
	/* Not a quoted string.  */
	sym_text = language_search_unquoted_string (text, p);
      }
  }

  sym_text_len = strlen (sym_text);

  /* Find the symtab for SRCFILE (this loads it if it was not yet read
     in).  */
  s = lookup_symtab (srcfile);
  if (s == NULL)
    {
      /* Maybe they typed the file with leading directories, while the
	 symbol tables record only its basename.  */
      const char *tail = lbasename (srcfile);

      if (tail > srcfile)
	s = lookup_symtab (tail);
    }

  /* If we have no symtab for that file, return an empty list.  */
  if (s == NULL)
    return (return_val);

  /* Go through this symtab and check the externs and statics for
     symbols which match.  */
  add_symtab_completions (SYMTAB_COMPUNIT (s),
			  sym_text, sym_text_len,
			  text, word, TYPE_CODE_UNDEF);

  return (return_val);
}

/* Wrapper around make_file_symbol_completion_list_1
   to handle MAX_COMPLETIONS_REACHED_ERROR.  */

VEC (char_ptr) *
make_file_symbol_completion_list (const char *text, const char *word,
				  const char *srcfile)
{
  struct cleanup *back_to, *cleanups;

  completion_tracker = new_completion_tracker ();
  cleanups = make_cleanup_free_completion_tracker (&completion_tracker);
  return_val = NULL;
  back_to = make_cleanup (do_free_completion_list, &return_val);

  TRY
    {
      make_file_symbol_completion_list_1 (text, word, srcfile);
    }
  CATCH (except, RETURN_MASK_ERROR)
    {
      if (except.error != MAX_COMPLETIONS_REACHED_ERROR)
	throw_exception (except);
    }
  END_CATCH

  discard_cleanups (back_to);
  do_cleanups (cleanups);
  return return_val;
}

/* A helper function for make_source_files_completion_list.  It adds
   another file name to a list of possible completions, growing the
   list as necessary.  */

static void
add_filename_to_list (const char *fname, const char *text, const char *word,
		      VEC (char_ptr) **list)
{
  char *newobj;
  size_t fnlen = strlen (fname);

  if (word == text)
    {
      /* Return exactly fname.  */
      newobj = (char *) xmalloc (fnlen + 5);
      strcpy (newobj, fname);
    }
  else if (word > text)
    {
      /* Return some portion of fname.  */
      newobj = (char *) xmalloc (fnlen + 5);
      strcpy (newobj, fname + (word - text));
    }
  else
    {
      /* Return some of TEXT plus fname.  */
      newobj = (char *) xmalloc (fnlen + (text - word) + 5);
      strncpy (newobj, word, text - word);
      newobj[text - word] = '\0';
      strcat (newobj, fname);
    }
  VEC_safe_push (char_ptr, *list, newobj);
}

static int
not_interesting_fname (const char *fname)
{
  static const char *illegal_aliens[] = {
    "_globals_",	/* inserted by coff_symtab_read */
    NULL
  };
  int i;

  for (i = 0; illegal_aliens[i]; i++)
    {
      if (filename_cmp (fname, illegal_aliens[i]) == 0)
	return 1;
    }
  return 0;
}

/* An object of this type is passed as the user_data argument to
   map_partial_symbol_filenames.  */
struct add_partial_filename_data
{
  struct filename_seen_cache *filename_seen_cache;
  const char *text;
  const char *word;
  int text_len;
  VEC (char_ptr) **list;
};

/* A callback for map_partial_symbol_filenames.  */

static void
maybe_add_partial_symtab_filename (const char *filename, const char *fullname,
				   void *user_data)
{
  struct add_partial_filename_data *data
    = (struct add_partial_filename_data *) user_data;

  if (not_interesting_fname (filename))
    return;
  if (!filename_seen (data->filename_seen_cache, filename, 1)
      && filename_ncmp (filename, data->text, data->text_len) == 0)
    {
      /* This file matches for a completion; add it to the
	 current list of matches.  */
      add_filename_to_list (filename, data->text, data->word, data->list);
    }
  else
    {
      const char *base_name = lbasename (filename);

      if (base_name != filename
	  && !filename_seen (data->filename_seen_cache, base_name, 1)
	  && filename_ncmp (base_name, data->text, data->text_len) == 0)
	add_filename_to_list (base_name, data->text, data->word, data->list);
    }
}

/* Return a vector of all source files whose names begin with matching
   TEXT.  The file names are looked up in the symbol tables of this
   program.  If the answer is no matchess, then the return value is
   NULL.  */

VEC (char_ptr) *
make_source_files_completion_list (const char *text, const char *word)
{
  struct compunit_symtab *cu;
  struct symtab *s;
  struct objfile *objfile;
  size_t text_len = strlen (text);
  VEC (char_ptr) *list = NULL;
  const char *base_name;
  struct add_partial_filename_data datum;
  struct filename_seen_cache *filename_seen_cache;
  struct cleanup *back_to, *cache_cleanup;

  if (!have_full_symbols () && !have_partial_symbols ())
    return list;

  back_to = make_cleanup (do_free_completion_list, &list);

  filename_seen_cache = create_filename_seen_cache ();
  cache_cleanup = make_cleanup (delete_filename_seen_cache,
				filename_seen_cache);

  ALL_FILETABS (objfile, cu, s)
    {
      if (not_interesting_fname (s->filename))
	continue;
      if (!filename_seen (filename_seen_cache, s->filename, 1)
	  && filename_ncmp (s->filename, text, text_len) == 0)
	{
	  /* This file matches for a completion; add it to the current
	     list of matches.  */
	  add_filename_to_list (s->filename, text, word, &list);
	}
      else
	{
	  /* NOTE: We allow the user to type a base name when the
	     debug info records leading directories, but not the other
	     way around.  This is what subroutines of breakpoint
	     command do when they parse file names.  */
	  base_name = lbasename (s->filename);
	  if (base_name != s->filename
	      && !filename_seen (filename_seen_cache, base_name, 1)
	      && filename_ncmp (base_name, text, text_len) == 0)
	    add_filename_to_list (base_name, text, word, &list);
	}
    }

  datum.filename_seen_cache = filename_seen_cache;
  datum.text = text;
  datum.word = word;
  datum.text_len = text_len;
  datum.list = &list;
  map_symbol_filenames (maybe_add_partial_symtab_filename, &datum,
			0 /*need_fullname*/);

  do_cleanups (cache_cleanup);
  discard_cleanups (back_to);

  return list;
}

/* Track MAIN */

/* Return the "main_info" object for the current program space.  If
   the object has not yet been created, create it and fill in some
   default values.  */

static struct main_info *
get_main_info (void)
{
  struct main_info *info
    = (struct main_info *) program_space_data (current_program_space,
					       main_progspace_key);

  if (info == NULL)
    {
      /* It may seem strange to store the main name in the progspace
	 and also in whatever objfile happens to see a main name in
	 its debug info.  The reason for this is mainly historical:
	 gdb returned "main" as the name even if no function named
	 "main" was defined the program; and this approach lets us
	 keep compatibility.  */
      info = XCNEW (struct main_info);
      info->language_of_main = language_unknown;
      set_program_space_data (current_program_space, main_progspace_key,
			      info);
    }

  return info;
}

/* A cleanup to destroy a struct main_info when a progspace is
   destroyed.  */

static void
main_info_cleanup (struct program_space *pspace, void *data)
{
  struct main_info *info = (struct main_info *) data;

  if (info != NULL)
    xfree (info->name_of_main);
  xfree (info);
}

static void
set_main_name (const char *name, enum language lang)
{
  struct main_info *info = get_main_info ();

  if (info->name_of_main != NULL)
    {
      xfree (info->name_of_main);
      info->name_of_main = NULL;
      info->language_of_main = language_unknown;
    }
  if (name != NULL)
    {
      info->name_of_main = xstrdup (name);
      info->language_of_main = lang;
    }
}

/* Deduce the name of the main procedure, and set NAME_OF_MAIN
   accordingly.  */

static void
find_main_name (void)
{
  const char *new_main_name;
  struct objfile *objfile;

  /* First check the objfiles to see whether a debuginfo reader has
     picked up the appropriate main name.  Historically the main name
     was found in a more or less random way; this approach instead
     relies on the order of objfile creation -- which still isn't
     guaranteed to get the correct answer, but is just probably more
     accurate.  */
  ALL_OBJFILES (objfile)
  {
    if (objfile->per_bfd->name_of_main != NULL)
      {
	set_main_name (objfile->per_bfd->name_of_main,
		       objfile->per_bfd->language_of_main);
	return;
      }
  }

  /* Try to see if the main procedure is in Ada.  */
  /* FIXME: brobecker/2005-03-07: Another way of doing this would
     be to add a new method in the language vector, and call this
     method for each language until one of them returns a non-empty
     name.  This would allow us to remove this hard-coded call to
     an Ada function.  It is not clear that this is a better approach
     at this point, because all methods need to be written in a way
     such that false positives never be returned.  For instance, it is
     important that a method does not return a wrong name for the main
     procedure if the main procedure is actually written in a different
     language.  It is easy to guaranty this with Ada, since we use a
     special symbol generated only when the main in Ada to find the name
     of the main procedure.  It is difficult however to see how this can
     be guarantied for languages such as C, for instance.  This suggests
     that order of call for these methods becomes important, which means
     a more complicated approach.  */
  new_main_name = ada_main_name ();
  if (new_main_name != NULL)
    {
      set_main_name (new_main_name, language_ada);
      return;
    }

  new_main_name = d_main_name ();
  if (new_main_name != NULL)
    {
      set_main_name (new_main_name, language_d);
      return;
    }

  new_main_name = go_main_name ();
  if (new_main_name != NULL)
    {
      set_main_name (new_main_name, language_go);
      return;
    }

  new_main_name = pascal_main_name ();
  if (new_main_name != NULL)
    {
      set_main_name (new_main_name, language_pascal);
      return;
    }

  /* The languages above didn't identify the name of the main procedure.
     Fallback to "main".  */
  set_main_name ("main", language_unknown);
}

char *
main_name (void)
{
  struct main_info *info = get_main_info ();

  if (info->name_of_main == NULL)
    find_main_name ();

  return info->name_of_main;
}

/* Return the language of the main function.  If it is not known,
   return language_unknown.  */

enum language
main_language (void)
{
  struct main_info *info = get_main_info ();

  if (info->name_of_main == NULL)
    find_main_name ();

  return info->language_of_main;
}

/* Handle ``executable_changed'' events for the symtab module.  */

static void
symtab_observer_executable_changed (void)
{
  /* NAME_OF_MAIN may no longer be the same, so reset it for now.  */
  set_main_name (NULL, language_unknown);
}

/* Return 1 if the supplied producer string matches the ARM RealView
   compiler (armcc).  */

int
producer_is_realview (const char *producer)
{
  static const char *const arm_idents[] = {
    "ARM C Compiler, ADS",
    "Thumb C Compiler, ADS",
    "ARM C++ Compiler, ADS",
    "Thumb C++ Compiler, ADS",
    "ARM/Thumb C/C++ Compiler, RVCT",
    "ARM C/C++ Compiler, RVCT"
  };
  int i;

  if (producer == NULL)
    return 0;

  for (i = 0; i < ARRAY_SIZE (arm_idents); i++)
    if (startswith (producer, arm_idents[i]))
      return 1;

  return 0;
}



/* The next index to hand out in response to a registration request.  */

static int next_aclass_value = LOC_FINAL_VALUE;

/* The maximum number of "aclass" registrations we support.  This is
   constant for convenience.  */
#define MAX_SYMBOL_IMPLS (LOC_FINAL_VALUE + 10)

/* The objects representing the various "aclass" values.  The elements
   from 0 up to LOC_FINAL_VALUE-1 represent themselves, and subsequent
   elements are those registered at gdb initialization time.  */

static struct symbol_impl symbol_impl[MAX_SYMBOL_IMPLS];

/* The globally visible pointer.  This is separate from 'symbol_impl'
   so that it can be const.  */

const struct symbol_impl *symbol_impls = &symbol_impl[0];

/* Make sure we saved enough room in struct symbol.  */

gdb_static_assert (MAX_SYMBOL_IMPLS <= (1 << SYMBOL_ACLASS_BITS));

/* Register a computed symbol type.  ACLASS must be LOC_COMPUTED.  OPS
   is the ops vector associated with this index.  This returns the new
   index, which should be used as the aclass_index field for symbols
   of this type.  */

int
register_symbol_computed_impl (enum address_class aclass,
			       const struct symbol_computed_ops *ops)
{
  int result = next_aclass_value++;

  gdb_assert (aclass == LOC_COMPUTED);
  gdb_assert (result < MAX_SYMBOL_IMPLS);
  symbol_impl[result].aclass = aclass;
  symbol_impl[result].ops_computed = ops;

  /* Sanity check OPS.  */
  gdb_assert (ops != NULL);
  gdb_assert (ops->tracepoint_var_ref != NULL);
  gdb_assert (ops->describe_location != NULL);
  gdb_assert (ops->get_symbol_read_needs != NULL);
  gdb_assert (ops->read_variable != NULL);

  return result;
}

/* Register a function with frame base type.  ACLASS must be LOC_BLOCK.
   OPS is the ops vector associated with this index.  This returns the
   new index, which should be used as the aclass_index field for symbols
   of this type.  */

int
register_symbol_block_impl (enum address_class aclass,
			    const struct symbol_block_ops *ops)
{
  int result = next_aclass_value++;

  gdb_assert (aclass == LOC_BLOCK);
  gdb_assert (result < MAX_SYMBOL_IMPLS);
  symbol_impl[result].aclass = aclass;
  symbol_impl[result].ops_block = ops;

  /* Sanity check OPS.  */
  gdb_assert (ops != NULL);
  gdb_assert (ops->find_frame_base_location != NULL);

  return result;
}

/* Register a register symbol type.  ACLASS must be LOC_REGISTER or
   LOC_REGPARM_ADDR.  OPS is the register ops vector associated with
   this index.  This returns the new index, which should be used as
   the aclass_index field for symbols of this type.  */

int
register_symbol_register_impl (enum address_class aclass,
			       const struct symbol_register_ops *ops)
{
  int result = next_aclass_value++;

  gdb_assert (aclass == LOC_REGISTER || aclass == LOC_REGPARM_ADDR);
  gdb_assert (result < MAX_SYMBOL_IMPLS);
  symbol_impl[result].aclass = aclass;
  symbol_impl[result].ops_register = ops;

  return result;
}

/* Initialize elements of 'symbol_impl' for the constants in enum
   address_class.  */

static void
initialize_ordinary_address_classes (void)
{
  int i;

  for (i = 0; i < LOC_FINAL_VALUE; ++i)
    symbol_impl[i].aclass = (enum address_class) i;
}



/* Helper function to initialize the fields of an objfile-owned symbol.
   It assumed that *SYM is already all zeroes.  */

static void
initialize_objfile_symbol_1 (struct symbol *sym)
{
  SYMBOL_OBJFILE_OWNED (sym) = 1;
  SYMBOL_SECTION (sym) = -1;
}

/* Initialize the symbol SYM, and mark it as being owned by an objfile.  */

void
initialize_objfile_symbol (struct symbol *sym)
{
  memset (sym, 0, sizeof (*sym));
  initialize_objfile_symbol_1 (sym);
}

/* Allocate and initialize a new 'struct symbol' on OBJFILE's
   obstack.  */

struct symbol *
allocate_symbol (struct objfile *objfile)
{
  struct symbol *result;

  result = OBSTACK_ZALLOC (&objfile->objfile_obstack, struct symbol);
  initialize_objfile_symbol_1 (result);

  return result;
}

/* Allocate and initialize a new 'struct template_symbol' on OBJFILE's
   obstack.  */

struct template_symbol *
allocate_template_symbol (struct objfile *objfile)
{
  struct template_symbol *result;

  result = OBSTACK_ZALLOC (&objfile->objfile_obstack, struct template_symbol);
  initialize_objfile_symbol_1 (&result->base);
  result->template_return_index = -1;
  result->conversion_operator_index = -1;

  return result;
}

/* See symtab.h.  */

struct objfile *
symbol_objfile (const struct symbol *symbol)
{
  gdb_assert (SYMBOL_OBJFILE_OWNED (symbol));
  return SYMTAB_OBJFILE (symbol->owner.symtab);
}

/* See symtab.h.  */

struct gdbarch *
symbol_arch (const struct symbol *symbol)
{
  if (!SYMBOL_OBJFILE_OWNED (symbol))
    return symbol->owner.arch;
  return get_objfile_arch (SYMTAB_OBJFILE (symbol->owner.symtab));
}

/* See symtab.h.  */

struct symtab *
symbol_symtab (const struct symbol *symbol)
{
  gdb_assert (SYMBOL_OBJFILE_OWNED (symbol));
  return symbol->owner.symtab;
}

/* See symtab.h.  */

void
symbol_set_symtab (struct symbol *symbol, struct symtab *symtab)
{
  gdb_assert (SYMBOL_OBJFILE_OWNED (symbol));
  symbol->owner.symtab = symtab;
}



void
_initialize_symtab (void)
{
  initialize_ordinary_address_classes ();

  main_progspace_key
    = register_program_space_data_with_cleanup (NULL, main_info_cleanup);

  symbol_cache_key
    = register_program_space_data_with_cleanup (NULL, symbol_cache_cleanup);

  add_info ("variables", variables_info, _("\
All global and static variable names, or those matching REGEXP."));
  if (dbx_commands)
    add_com ("whereis", class_info, variables_info, _("\
All global and static variable names, or those matching REGEXP."));

  add_info ("functions", functions_info,
	    _("All function names, or those matching REGEXP."));

  /* FIXME:  This command has at least the following problems:
     1.  It prints builtin types (in a very strange and confusing fashion).
     2.  It doesn't print right, e.g. with
     typedef struct foo *FOO
     type_print prints "FOO" when we want to make it (in this situation)
     print "struct foo *".
     I also think "ptype" or "whatis" is more likely to be useful (but if
     there is much disagreement "info types" can be fixed).  */
  add_info ("types", types_info,
	    _("All type names, or those matching REGEXP."));

  add_info ("sources", sources_info,
	    _("Source files in the program."));

  add_com ("rbreak", class_breakpoint, rbreak_command,
	   _("Set a breakpoint for all functions matching REGEXP."));

  add_setshow_enum_cmd ("multiple-symbols", no_class,
                        multiple_symbols_modes, &multiple_symbols_mode,
                        _("\
Set the debugger behavior when more than one symbol are possible matches\n\
in an expression."), _("\
Show how the debugger handles ambiguities in expressions."), _("\
Valid values are \"ask\", \"all\", \"cancel\", and the default is \"all\"."),
                        NULL, NULL, &setlist, &showlist);

  add_setshow_boolean_cmd ("basenames-may-differ", class_obscure,
			   &basenames_may_differ, _("\
Set whether a source file may have multiple base names."), _("\
Show whether a source file may have multiple base names."), _("\
(A \"base name\" is the name of a file with the directory part removed.\n\
Example: The base name of \"/home/user/hello.c\" is \"hello.c\".)\n\
If set, GDB will canonicalize file names (e.g., expand symlinks)\n\
before comparing them.  Canonicalization is an expensive operation,\n\
but it allows the same file be known by more than one base name.\n\
If not set (the default), all source files are assumed to have just\n\
one base name, and gdb will do file name comparisons more efficiently."),
			   NULL, NULL,
			   &setlist, &showlist);

  add_setshow_zuinteger_cmd ("symtab-create", no_class, &symtab_create_debug,
			     _("Set debugging of symbol table creation."),
			     _("Show debugging of symbol table creation."), _("\
When enabled (non-zero), debugging messages are printed when building\n\
symbol tables.  A value of 1 (one) normally provides enough information.\n\
A value greater than 1 provides more verbose information."),
			     NULL,
			     NULL,
			     &setdebuglist, &showdebuglist);

  add_setshow_zuinteger_cmd ("symbol-lookup", no_class, &symbol_lookup_debug,
			   _("\
Set debugging of symbol lookup."), _("\
Show debugging of symbol lookup."), _("\
When enabled (non-zero), symbol lookups are logged."),
			   NULL, NULL,
			   &setdebuglist, &showdebuglist);

  add_setshow_zuinteger_cmd ("symbol-cache-size", no_class,
			     &new_symbol_cache_size,
			     _("Set the size of the symbol cache."),
			     _("Show the size of the symbol cache."), _("\
The size of the symbol cache.\n\
If zero then the symbol cache is disabled."),
			     set_symbol_cache_size_handler, NULL,
			     &maintenance_set_cmdlist,
			     &maintenance_show_cmdlist);

  add_cmd ("symbol-cache", class_maintenance, maintenance_print_symbol_cache,
	   _("Dump the symbol cache for each program space."),
	   &maintenanceprintlist);

  add_cmd ("symbol-cache-statistics", class_maintenance,
	   maintenance_print_symbol_cache_statistics,
	   _("Print symbol cache statistics for each program space."),
	   &maintenanceprintlist);

  add_cmd ("flush-symbol-cache", class_maintenance,
	   maintenance_flush_symbol_cache,
	   _("Flush the symbol cache for each program space."),
	   &maintenancelist);

  observer_attach_executable_changed (symtab_observer_executable_changed);
  observer_attach_new_objfile (symtab_new_objfile_observer);
  observer_attach_free_objfile (symtab_free_objfile_observer);
}<|MERGE_RESOLUTION|>--- conflicted
+++ resolved
@@ -2780,13 +2780,9 @@
       if (symbol_matches_domain (SYMBOL_LANGUAGE (sym),
 				 SYMBOL_DOMAIN (sym), domain))
 	{
-<<<<<<< HEAD
 	  struct block_symbol block_sym = {sym, block};
 
-	  if (!callback (block_sym, data))
-=======
-	  if (!callback (sym))
->>>>>>> 8e9e35b1
+	  if (!callback (&block_sym))
 	    return;
 	}
     }
