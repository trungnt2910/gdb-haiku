<<<<<<< HEAD
2018-07-11  Nick Clifton  <nickc@redhat.com>

	Reimport this patch:

	2018-01-24  Franz Sirl  <franz.sirl-kernel@lauterbach.com>
=======
2018-07-11  Franz Sirl  <franz.sirl-kernel@lauterbach.com>
>>>>>>> 8238fb62

	* main.cc: Print m.arena as long long.

2018-07-09  Cary Coutant  <ccoutant@gmail.com>

	* incremental.cc (Sized_incremental_binary::setup_readers): Use
	emplace_back for C++ 11 or later.

2018-07-06  Alan Modra  <amodra@gmail.com>

	* powerpc.cc: Include attributes.h.
	(Powerpc_relobj::attributes_section_data_): New variable, with
	accessor and associated constructor and destructor support.
	(Powerpc_dynobj::attributes_section_data_): Likewise.
	(Powerpc_relobj::do_read_symbols): Stash SHT_GNU_ATTRIBUTES section
	contents in attributes_section_data_.
	(Powerpc_dynobj::do_read_symbols): Likewise.
	(Target_powerpc): Add attributes_section_data_, last_fp_, last_ld_,
	last_vec_, and last_struct_ vars.
	(Target_powerpc::merge_object_attributes): New function.
	(Target_powerpc::do_finalize_sections): Iterate over input objects
	merging attributes.  Create output attributes section.

2018-06-26  Nick Clifton  <nickc@redhat.com>

	* po/uk.po: Updated Ukranian translation.

2018-06-24  Nick Clifton  <nickc@redhat.com>

	* po/gold.pot: Regenerate.

2018-06-24  Nick Clifton  <nickc@redhat.com>

	2.31 branch created.

2018-06-23  Cary Coutant  <ccoutant@gmail.com>

	* version.cc (version_string): Bump to 1.16.
	* NEWS: Add new features in 1.16.

2018-06-23  Cary Coutant  <ccoutant@gmail.com>

	PR gold/22914
	* x86_64.cc (Target_x86_64::record_gnu_property): Initialize val.

2018-06-23  Cary Coutant  <ccoutant@gmail.com>

	PR gold/22915
	* x86_64.cc (Output_data_plt_x86_64_ibt): New class.
	(Target_x86_64::do_make_data_plt): (All instantiations) Check for
	IBT feature bit and create IBT PLTs.

2018-06-22  Cary Coutant  <ccoutant@gmail.com>

	PR gold/22914
	* layout.cc (read_sized_value): Fix spelling of section name.
	(Layout::layout_gnu_property): Call Sized_target::record_gnu_property
	for target-specific properties;
	don't store them with target-independent properties yet.
	(Layout::merge_gnu_properties): New method.
	(Layout::add_gnu_property): New method.
	(Layout::create_gnu_properties_note): Call target to finalize
	target-specific properties. Fix spelling of output section name.
	* layout.h (Layout::merge_gnu_properties): New method.
	(Layout::add_gnu_property): New method.
	* object.cc (Sized_relobj_file::do_layout): Call
	Layout::merge_gnu_properties.
	* target.h (Target::merge_gnu_property): Remove.
	(Target::finalize_gnu_properties): New method.
	(Target::do_merge_gnu_property): Move to Sized_target and rename.
	(Target::do_finalize_gnu_properties): New virtual method.
	(Sized_target::record_gnu_property): Moved and renamed from
	Target::do_merge_gnu_property.
	(Sized_target::merge_gnu_properties): New virtual method.
	* x86_64.cc (Target_x86_64::isa_1_used_, isa_1_needed_)
	(feature_1_, object_feature_1_, seen_first_object_): New data members.
	(Target_x86_64::do_merge_gnu_property): Rename to ...
	(Target_x86_64::record_gnu_property): ... this.  Save target-specific
	properties in Target class object.
	(Target_x86_64::merge_gnu_properties): New method.
	(add_property): New static inline function.
	(Target_x86_64::do_finalize_gnu_properties): New method.
	* testsuite/Makefile.am (gnu_property_test): Remove C source file;
	link directly without compiler driver.
	* testsuite/Makefile.in: Regenerate.
	* testsuite/gnu_property_a.S: Add _start.

2018-06-22  Cary Coutant  <ccoutant@gmail.com>

	* incremental.cc (Sized_incremental_binary::setup_readers): Use
	emplace_back for GCC 5 and later.
	* incremental.h (Incremental_binary::Input_reader): Provide copy
	constructor.
	(Sized_incremental_binary::Sized_input_reader): Likewise.

2018-06-22  Cary Coutant  <ccoutant@gmail.com>

	PR gold/22914
	* layout.cc (Layout::Layout): Initialize gnu_properties_.
	(read_sized_value, write_sized_value): New functions.
	(Layout::layout_gnu_property): New method.
	(Layout::create_notes): Call create_gnu_properties_note.
	(Layout::create_gnu_properties_note): New method.
	* layout.h (Layout::layout_gnu_property): New method.
	(Layout::create_gnu_properties_note): New method.
	(Layout::Gnu_property, Layout::Gnu_properties): New types.
	(Layout::gnu_properties_): New data member.
	* object.cc (Sized_relobj_file::layout_gnu_property_section): New
	method.
	(Sized_relobj_file::do_layout): Handle .note.gnu.property sections.
	* object.h (Sized_relobj_file::layout_gnu_property_section): New
	method.
	* target.h (Target::merge_gnu_property): New method.
	(Target::do_merge_gnu_property): New virtual method.
	* x86_64.cc (Target_x86_64::do_merge_gnu_property): New method.
	* testsuite/Makefile.am (gnu_property_test): New test case.
	* testsuite/Makefile.in: Regenerate.
	* testsuite/gnu_property_a.S: New source file.
	* testsuite/gnu_property_b.S: New source file.
	* testsuite/gnu_property_c.S: New source file.
	* testsuite/gnu_property_main.c: New source file.
	* testsuite/gnu_property_test.sh: New test script.

2018-06-21  Cary Coutant  <ccoutant@gmail.com>

	* resolve.cc (Symbol_table::resolve): Rename tobinding to
	orig_tobinding.  Call set_is_needed() for objects that resolve
	non-weak references.
	(Symbol_table::should_override): Allow a dynamic definition to
	override an earlier one in a not-needed library.
	* symtab.cc (Symbol_table::set_dynsym_indexes): Remove separate
	processing for as-needed symbols.  Add warning when discarding
	version informatin.
	* testsuite/Makefile.am (weak_as_needed): New test case.
	* testsuite/Makefile.in: Regenerate.
	* testsuite/weak_as_needed.sh: New test script.
	* testsuite/weak_as_needed_a.c: New source file.
	* testsuite/weak_as_needed_b.c: New source file.
	* testsuite/weak_as_needed_b.script: New version script.
	* testsuite/weak_as_needed_c.c: New source file.
	* testsuite/weak_as_needed_c.script: New version script.

2018-06-20  Cary Coutant  <ccoutant@gmail.com>

	PR gold/23268
	* dynobj.cc (Versions::Versions): Change init for needs_base_version_.
	(Versions::record_version): Add verdefs for both shared objects and
	executables.
	(Versions::add_def): Likewise for base version.
	(Versions::add_need): Don't add base version for executables.
	(Versions::version_index): Look up version for both shared objects and
	executables.
	* testsuite/Makefile.am (ver_test_14): New test case.
	* testsuite/Makefile.in: Regenerate.
	* testsuite/ver_test_14.script: New version script.
	* testsuite/ver_test_14.sh: New test script.

2018-06-19  Joshua Watt  <jpewhacker@gmail.com>
	    Cary Coutant  <ccoutant@gmail.com>

	* configure.ac: Replace manual thread configuration with AX_PTHREAD.
	Add --enable-threads=auto.
	* Makefile.am (THREADFLAGS, THREADLIBS): New defines.
	(AM_CFLAGS, AM_CXXFLAGS): Add $(THREADFLAGS).
	(THREADSLIB): Remove; change all references to THREADLIBS.
	* Makefile.in: Regenerate.
	* aclocal.m4: Regenerate.
	* config.in: Regenerate.
	* configure: Regenerate.
	* testsuite/Makefile.am (THREADSLIB): Replace with...
	(THREADFLAGS, THREADLIBS): ... these.
	(LDADD): Remove; add as individual defines for...
	(object_unittest, binary_unittest, leb128_unittest)
	(overflow_unittest): ... these tests.
	(tls_test, tls_pic_test, tls_pie_test, tls_pie_pic_test)
	(tls_shared_test, tls_shared_ie_test, tls_shared_gd_to_ie_test)
	(tls_shared_gnu2_gd_to_ie_test, tls_shared_gnu2_test_LDFLAGS)
	(tls_shared_nonpic_test_LDFLAGS): Add $(THREADFLAGS) and ($THREADLIBS).
	* testsuite/Makefile.in: Regenerate.

2018-06-19  Cary Coutant  <ccoutant@gmail.com>

	* testsuite/Makefile.am (MOSTLYCLEANFILES): Add *.stderr.
	* testsuite/Makefile.in: Regenerate.

2018-06-19  Simon Marchi  <simon.marchi@ericsson.com>

	* configure.ac: Remove AC_PREREQ, add missing quoting and usage
	of AC_LANG_SOURCE.
	* Makefile.in: Re-generate.
	* aclocal.m4: Re-generate.
	* configure: Re-generate.
	* testsuite/Makefile.in: Re-generate.

2018-05-10  Stephen Crane  <sjc@immunant.com>

	* aarch64.cc (Target_aarch64::do_finalize_sections): Use size of
	.got section for the _GLOBAL_OFFSET_TABLE_ symbol computation.

2018-04-24  Cary Coutant  <ccoutant@gmail.com>

	PR gold/20642
	PR gold/22820
	* gc.h (gc_process_relocs): Flag STT_SECTION symbols in symvec.
	* icf.cc (get_section_contents): For merge sections, ignore the
	addend for relocations against non-section symbols.

2018-04-24  Cary Coutant  <ccoutant@gmail.com>

	PR gold/16504
	* dynobj.cc (Versions::symbol_section_contents): Don't set
	VERSYM_HIDDEN flag for undefined symbols.
	* symtab.cc (Symbol_table::add_from_object): Don't override default
	version definition with a different default version.
	* symtab.h (Symbol::from_dyn): New method.
	* testsuite/plugin_test.c (struct sym_info): Add ver field.
	(claim_file_hook): Pass symbol version to plugin API.
	(parse_readelf_line): Parse symbol version.
	* testsuite/Makefile.am (ver_test_pr16504): New test case.
	* testsuite/Makefile.in: Regenerate.
	* testsuite/ver_test_pr16504.sh: New test script.
	* testsuite/ver_test_pr16504_a.c: New source file.
	* testsuite/ver_test_pr16504_a.script: New version script.
	* testsuite/ver_test_pr16504_b.c: New source file.
	* testsuite/ver_test_pr16504_b.script: New version script.

2018-04-19  Cary Coutant  <ccoutant@gmail.com>

	PR gold/23046
	* gc.h (gc_process_relocs): Pass target to
	scan.local_reloc_may_be_function_pointer.

2018-04-18  Nick Clifton  <nickc@redhat.com>

	* po/es.po: Updated Spanish translation.

2018-04-14  Cary Coutant  <ccoutant@gmail.com>

	PR gold/23046
	* gc.h (gc_process_relocs): Pass target to
	scan.global_reloc_may_be_function_pointer.

2018-04-09  Alan Modra  <amodra@gmail.com>

	* configure: Regenerate.

2018-04-09  Alan Modra  <amodra@gmail.com>

	* powerpc.cc (Target_powerpc::Track_tls::maybe_skip_tls_get_addr_call):
	Handle inline plt sequence relocs.
	(Stub_table::Plt_stub_key::Plt_stub_key): Likewise.
	(Target_powerpc::Scan::reloc_needs_plt_for_ifunc): Likewise.
	(Target_powerpc::Relocate::relocate): Likewise.

2018-04-09  Alan Modra  <amodra@gmail.com>

	* powerpc.cc (Target_powerpc::lplt_): New variable.
	(Target_powerpc::lplt_section): Associated accessor.
	(Target_powerpc::plt_off): Handle local non-ifunc symbols.
	(Target_powerpc::make_lplt_section): New function.
	(Target_powerpc::make_local_plt_entry): New function.
	(Powerpc_relobj::do_relocate_sections): Write out lplt.
	(Output_data_plt_powerpc::first_plt_entry_offset): Zero for lplt.
	(Output_data_plt_powerpc::add_local_entry): New function.
	(Output_data_plt_powerpc::do_write): Ignore lplt.
	(Target_powerpc::make_iplt_section): Make lplt first.
	(Target_powerpc::make_brlt_section): Make .branch_lt relro.
	(Target_powerpc::Scan::local): Handle PLT16 relocs.

2018-04-09  Alan Modra  <amodra@gmail.com>

	* powerpc.cc (Target_powerpc::plt_off): New functions.
	(is_plt16_reloc): New function.
	(Stub_table::plt_off): Use Target_powerpc::plt_off.
	(Stub_table::plt_call_size): Use plt_off.
	(Stub_table::do_write): Likewise.
	(Target_powerpc::Scan::get_reference_flags): Return RELATIVE_REF
	for PLT16 relocations.
	(Target_powerpc::Scan::reloc_needs_plt_for_ifunc): Return true
	for PLT16 relocations.
	(Target_powerpc::Scan::global): Make a PLT entry for PLT16 relocations.
	(Target_powerpc::Relocate::relocate): Support PLT16 relocations.
	(Powerpc_scan_relocatable_reloc::global_strategy): Return RELOC_SPECIAL
	for ppc32 plt16 relocs.

2018-04-06  Cary Coutant  <ccoutant@gmail.com>

	* object.cc (Sized_relobj_file::include_section_group): Store
	reference to Kept_section info for discarded comdat sections
	regardless of size.  Move size checking to map_to_kept_section.
	(Sized_relobj_file::include_linkonce_section): Likewise.
	(Sized_relobj_file::map_to_kept_section): Add section name parameter.
	Insert size checking logic from above functions.
	(Sized_relobj_file::find_kept_section_object): New method.
	(Sized_relobj_file::get_symbol_name): New method.
	* object.h (Sized_relobj_file::map_to_kept_section): Add section_name
	parameter.  Adjust all callers.
	(Sized_relobj_file::find_kept_section_object): New method.
	(Sized_relobj_file::get_symbol_name): New method.
	(Sized_relobj_file::Kept_comdat_section): Replace object and shndx
	fields with sh_size, kept_section, symndx, and is_comdat fields.
	(Sized_relobj_file::set_kept_comdat_section): Replace kept_object
	and kept_shndx parameters with is_comdat, symndx, sh_size, and
	kept_section.
	(Sized_relobj_file::get_kept_comdat_section): Likewise.
	* target-reloc.h (enum Comdat_behavior): Change CB_WARNING to CB_ERROR.
	Adjust all references.
	(issue_undefined_symbol_error): New function template.
	(relocate_section): Pass section name to map_to_kept_section.
	Move discarded section code to new function above.
	* aarch64.cc (Target_aarch64::scan_reloc_section_for_stubs): Move
	declaration for gsym out one level.  Call issue_discarded_error.
	* arm.cc (Target_arm::scan_reloc_section_for_stubs): Likewise.
	* powerpc.cc (Relocate_comdat_behavior): Change CB_WARNING to CB_ERROR.

2018-04-05  Cary Coutant  <ccoutant@gmail.com>

	* target-reloc.h (relocate_section): Add local symbol index or global
	symbol name to warning about relocation that refers to discarded
	section.

2018-04-05  James Cowgill  <james.cowgill@mips.com>

	Revert previous patch and apply revised patch.

	PR gold/22770
	* mips.cc (Mips_got_info::record_got_page_entry): Don't insert
	Got_page_entry for object's GOT.
	(Mips_got_info::add_got_page_entries): Add all pages from from's GOT.
	Rename to add_got_page_count.
	(Got_page_entry): Remove num_pages.

2018-04-05  James Cowgill  <james.cowgill@mips.com>

	PR gold/22770
	* mips.cc (Mips_got_info::record_got_page_entry): Fetch existing
	page entries for the object's GOT.

2018-04-05  Alan Modra  <amodra@gmail.com>

	* powerpc.cc (Target_powerpc::make_brlt_section): Make .branch_lt relro.

2018-04-04  Nick Clifton  <nickc@redhat.com>

	* po/es.po: Updated Spanish translation.

2018-04-02  Cary Coutant  <ccoutant@gmail.com>

	PR gold/23016
	* incremental.cc (can_incremental_update): Check for unwind section
	type.
	* layout.h (Layout::layout): Add sh_type parameter.
	* layout.cc (Layout::layout): Likewise.
	(Layout::layout_reloc): Create new output reloc section if data
	section does not already have one.
	(Layout::layout_eh_frame): Check for unwind section type.
	(Layout::make_eh_frame_section): Use unwind section type for .eh_frame
	and .eh_frame_hdr.
	* object.h (Sized_relobj_file::Shdr_write): New typedef.
	(Sized_relobj_file::layout_section): Add sh_type parameter.
	(Sized_relobj_file::Deferred_layout::Deferred_layout): Add sh_type
	parameter.
	* object.cc (Sized_relobj_file::check_eh_frame_flags): Check for
	unwind section type.
	(Sized_relobj_file::layout_section): Add sh_type parameter; pass it
	to Layout::layout.
	(Sized_relobj_file::do_layout): Make local copy of sh_type.
	Force .eh_frame sections to unwind section type.
	Pass sh_type to layout_section.
	(Sized_relobj_file<size, big_endian>::do_layout_deferred_sections):
	Pass sh_type to layout_section.
	* output.cc (Output_section::Output_section): Initialize reloc_section_.
	* output.h (Output_section::reloc_section): New method.
	(Output_section::set_reloc_section): New method.
	(Output_section::reloc_section_): New data member.
	* target.h (Target::unwind_section_type): New method.
	(Target::Target_info::unwind_section_type): New data member.

	* aarch64.cc (aarch64_info): Add unwind_section_type.
	* arm.cc (arm_info, arm_nacl_info): Likewise.
	* i386.cc (i386_info, i386_nacl_info, iamcu_info): Likewise.
	* mips.cc (mips_info, mips_nacl_info): Likewise.
	* powerpc.cc (powerpc_info): Likewise.
	* s390.cc (s390_info): Likewise.
	* sparc.cc (sparc_info): Likewise.
	* tilegx.cc (tilegx_info): Likewise.
	* x86_64.cc (x86_64_info, x86_64_nacl_info): Likewise.

	* testsuite/Makefile.am (pr23016_1, pr23016_2): New test cases.
	* testsuite/Makefile.in: Regenerate.
	* testsuite/testfile.cc: Add unwind_section_type.
	* testsuite/pr23016_1.sh: New test script.
	* testsuite/pr23016_1a.s: New source file.
	* testsuite/pr23016_1b.s: New source file.
	* testsuite/pr23016_2.sh: New test script.
	* testsuite/pr23016_2a.s: New source file.
	* testsuite/pr23016_2b.s: New source file.

2018-03-28  Cary Coutant  <ccoutant@gmail.com>

	PR gold/21423
	PR gold/22500
	* configure.ac: Call AC_USE_SYSTEM_EXTENSIONS.
	Replace check for --enable-plugins with AC_PLUGINS.
	* options.cc (parse_plugin, parse_plugin_opt): Remove #ifdef.
	(General_options::finalize): Check if plugins enabled.
	* options.h (--plugin, --plugin-opt): Define even if plugins not
	enabled.
	* Makefile.in: Regenerate.
	* aclocal.m4: Regenerate.
	* configure: Regenerate.
	* testsuite/Makefile.in: Regenerate.

2018-03-28  Cary Coutant  <ccoutant@gmail.com>

	PR gold/22969
	* aarch64-reloc.def: Add TLSLE_LDST* relocations.
	* aarch64.cc (Target_aarch64::optimize_tls_reloc): Likewise.
	(Target_aarch64::Scan::local): Likewise.
	(Target_aarch64::Scan::global): Likewise.
	(Target_aarch64::Relocate::relocate): Likewise.
	(Target_aarch64::Relocate::relocate_tls): Likewise.

2018-03-27  Roland McGrath  <mcgrathr@google.com>

	* testsuite/split_x86_64.sh: Fix bad regexp.

2018-03-26  Cary Coutant  <ccoutant@gmail.com>

	PR gold/22868
	* plugin.cc (Sized_pluginobj::do_add_symbols): Use a real section
	index instead of SHN_ABS for defined symbols.
	* testsuite/Makefile.am (plugin_pr22868): New test case.
	* testsuite/Makefile.in: Regenerate
	* testsuite/plugin_pr22868.sh: New test script.
	* testsuite/plugin_pr22868_a.c: New source file.
	* testsuite/plugin_pr22868_b.c: New source file.

2018-03-23  Cary Coutant  <ccoutant@gmail.com>

	* plugin.cc (link_or_copy_file): Remove newlines from warning messages.
	Add pedantic check for return value from ::write.

2018-03-23  Cary Coutant  <ccoutant@gmail.com>

	* debug.h (DEBUG_PLUGIN): New constant.
	(DEBUG_ALL): Add DEBUG_PLUGIN.
	(debug_string_to_enum): Likewise.
	* plugin.cc (make_sized_plugin_object): Add filename parameter.
	(Plugin_recorder): New class.
	(Plugin_manager::~Plugin_manager): Delete recorder_.
	(Plugin_manager::load_plugins): Create and initialize recorder_.
	(Plugin_manager::claim_file): Record claimed and unclaimed files.
	(Plugin_manager::make_plugin_object): Use object name as name for
	plugin object, if available.
	(Plugin_manager::add_input_file): Record replacement files.
	(Sized_pluginobj::do_add_symbols): Record plugin symbols.
	(Plugin_finish::run): Call Plugin_recorder::finish().
	(make_sized_plugin_object): Add filename parameter and pass to
	Sized_pluginobj constructor.
	* plugin.h (Plugin::filename): New method.
	(Plugin::recorder): New method.
	(Plugin::recorder_): New data member.

2018-03-07  Sriraman Tallam  <tmsriram@google.com>

	* layout.cc (Layout::default_section_order): Check for text section
	prefixes.
	(Layout::text_section_name_mapping): New static member.
	(Layout::text_section_name_mapping_count): New static member.
	(Layout::match_section_name): New static function.
	(Layout::output_section_name): Check for text section prefixes.
	* layout.h (Output_section_order::ORDER_TEXT_HOT): New enum value.
	(Output_section_order::ORDER_TEXT_STARTUP): New enum value.
	(Output_section_order::ORDER_TEXT_EXIT): New enum value.
	(Output_section_order::ORDER_TEXT_UNLIKELY): New enum value.
	(Layout::text_section_name_mapping): New static member.
	(Layout::text_section_name_mapping_count): New static member.
	(Layout::match_section_name): New static function.
	* options.h (keep_text_section_prefix): New -z option.
	* testsuite/Makefile.am (keep_text_section_prefix): New test.
	* testsuite/Makefile.in: Regenerate.
	* testsuite/keep_text_section_prefix.cc: New test source.
	* testsuite/keep_text_section_prefix.sh: New test script.

2018-02-22  Sriraman Tallam  <tmsriram@google.com>

	* plugin.cc (get_wrap_symbols): New plugin interface.
	(load): Add get_wrap_symbols to transfer vector.
	* plugin-api.h (ld_plugin_get_wrap_symbols): New plugin interface.
	* testsuite/plugin_test.c (onload): Call and check get_wrap_symbols
	interface.
	* testsuite/plugin_test_wrap_symbols.sh: New test script.
	* testsuite/plugin_test_wrap_symbols_1.cc: New file.
	* testsuite/plugin_test_wrap_symbols_2.cc: New file.
	* testsuite/Makefile.am (plugin_test_wrap_symbols): New test.
	* testsuite/Makefile.in: Regenerate.

2018-02-07  Sriraman Tallam  <tmsriram@google.com>

	* expression.cc (Symbol_expression::set_expr_sym_in_real_elf):
	New method.
	(Unary_expression::set_expr_sym_in_real_elf): New method.
	(Binary_expression::set_expr_sym_in_real_elf): New method.
	(Trinary_expression::set_expr_sym_in_real_elf): New method.
	* plugin.cc (get_symbol_resolution_info): Fix symbol resolution if
	defined or used in defsyms.
	* plugin.h (Plugin_manager::is_defsym_def): New method.
	(Plugin_manager::Plugin_manager): Initialize defsym_defines_set_.
	(Plugin_manager::defsym_defines_set_): New member.
	(Plugin_manager::Defsym_defines_set): New typedef.
	* script.cc (Script_options::set_defsym_uses_in_real_elf): New method.
	(Script_options::find_defsym_defs): New method.
	* script.h (Expression::set_expr_sym_in_real_elf): New method.
	(Symbol_assignment::is_defsym): New method.
	(Symbol_assignment::value): New method.
	(Script_options::find_defsym_defs): New method.
	(Script_options::set_defsym_uses_in_real_elf): New method.
	* testsuite/Makefile.am (plugin_test_defsym): New test.
	* testsuite/Makefile.in: Regenerate.
	* testsuite/plugin_test.c: Check for new symbol resolution.
	* testsuite/plugin_test_defsym.sh: New script.
	* testsuite/plugin_test_defsym.c: New test source.

2018-02-07  Alan Modra  <amodra@gmail.com>

	Revert 2018-01-17  Alan Modra  <amodra@gmail.com>
	* options.h: Remove --speculate-indirect-jumps support.
	* powerpc.cc: Likewise.

2018-02-02  Cary Coutant  <ccoutant@gmail.com>

	* PR gold/22776
	* dwarf_reader.cc (Sized_dwarf_line_info::read_header_prolog): Add
	support for DWARF-4 line number tables.
	* dwarf_reader.h (Sized_dwarf_line_info::max_ops_per_insn): New field.

2018-01-18  Alan Modra  <amodra@gmail.com>

	* powerpc.cc (param_plt_align): New function supplying default
	--plt-align values.  Use it..
	(Stub_table::plt_call_align): ..here, and..
	(Output_data_glink::global_entry_align): ..here.
	(Stub_table::stub_align): Correct 32-bit minimum alignment.

2018-01-17  Alan Modra  <amodra@gmail.com>

	* options.h (speculate_indirect_jumps): New option.
	* powerpc.cc (beqctrm, beqctrlm, crseteq): New insn constants.
	(output_bctr): New function.
	(Stub_table::plt_call_size): Add space for speculation barrier.
	(Stub_table::branch_stub_size): Likewise.
	(Output_data_glink::pltresolve_size): Likewise.
	(Stub_table::do_write): Output speculation barriers.

2018-01-17  Alan Modra  <amodra@gmail.com>

	* options.h (plt_align): Support for PowerPC32 too.
	* powerpc.cc (Stub_table::stub_align): Heed --plt-align for 32-bit.
	(Stub_table::plt_call_size, branch_stub_size): Tidy.
	(Stub_table::plt_call_align): Implement using stub_align.
	(Output_data_glink::global_entry_align): New function.
	(Output_data_glink::global_entry_off): New function.
	(Output_data_glink::global_entry_address): Use global_entry_off.
	(Output_data_glink::pltresolve_size): New function, replacing
	pltresolve_size_ constant.  Update all uses.
	(Output_data_glink::add_global_entry): Align offset.
	(Output_data_glink::set_final_data_size): Use global_entry_align.
	(Stub_table::do_write): Don't pad __glink_PLTrelsolve with nops.
	Tidy stub output.  Use global_entry_off.

2018-01-15  Cary Coutant  <ccoutant@gmail.com>

	PR gold/22694
	* options.h (-fuse-ld): Add correct helparg.

2018-01-15  Nick Clifton  <nickc@redhat.com>

	* po/uk.po: Updated Ukranian translation.

2018-01-13  Nick Clifton  <nickc@redhat.com>

	* po/gold.pot: Regenerated.

2018-01-13  Nick Clifton  <nickc@redhat.com>

	2.30 branch created.

2018-01-12  Cary Coutant  <ccoutant@gmail.com>

	* NEWS: Add new features in 1.15.
	* version.cc (version_string): Bump to 1.15.

2018-01-12  Sterling Augustine  <saugustine@google.com>

	* cref.cc (Cref_inputs::Cref_table_compare::operator): Add
	conditionals and calls to is_forwarder.

2018-01-03  Alan Modra  <amodra@gmail.com>

	Update year range in copyright notice of all files.

For older changes see ChangeLog-2017

Copyright (C) 2018 Free Software Foundation, Inc.

Copying and distribution of this file, with or without modification,
are permitted in any medium without royalty provided the copyright
notice and this notice are preserved.

Local Variables:
mode: change-log
left-margin: 8
fill-column: 74
version-control: never
End:<|MERGE_RESOLUTION|>--- conflicted
+++ resolved
@@ -1,12 +1,4 @@
-<<<<<<< HEAD
-2018-07-11  Nick Clifton  <nickc@redhat.com>
-
-	Reimport this patch:
-
-	2018-01-24  Franz Sirl  <franz.sirl-kernel@lauterbach.com>
-=======
 2018-07-11  Franz Sirl  <franz.sirl-kernel@lauterbach.com>
->>>>>>> 8238fb62
 
 	* main.cc: Print m.arena as long long.
 
