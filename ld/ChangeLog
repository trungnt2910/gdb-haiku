<<<<<<< HEAD
=======
2017-03-09  Alan Modra  <amodra@gmail.com>

	Apply from master
	2016-09-26  Alan Modra  <amodra@gmail.com>
	* testsuite/ld-powerpc/attr-gnu-4-4.s: Delete.
	* testsuite/ld-powerpc/attr-gnu-4-14.d: Delete.
	* testsuite/ld-powerpc/attr-gnu-4-24.d: Delete.
	* testsuite/ld-powerpc/attr-gnu-4-34.d: Delete.
	* testsuite/ld-powerpc/attr-gnu-4-41.d: Delete.
	* testsuite/ld-powerpc/attr-gnu-4-32.d: Adjust expected warning.
	* testsuite/ld-powerpc/attr-gnu-8-23.d: Likewise.
	* testsuite/ld-powerpc/attr-gnu-4-01.d: Adjust expected output.
	* testsuite/ld-powerpc/attr-gnu-4-02.d: Likewise.
	* testsuite/ld-powerpc/attr-gnu-4-03.d: Likewise.
	* testsuite/ld-powerpc/attr-gnu-4-10.d: Likewise.
	* testsuite/ld-powerpc/attr-gnu-4-11.d: Likewise.
	* testsuite/ld-powerpc/attr-gnu-4-20.d: Likewise.
	* testsuite/ld-powerpc/attr-gnu-4-22.d: Likewise.
	* testsuite/ld-powerpc/attr-gnu-4-33.d: Likewise.
	* testsuite/ld-powerpc/attr-gnu-8-11.d: Likewise.
	* testsuite/ld-powerpc/powerpc.exp: Don't run deleted tests.

2017-02-21  Alan Modra  <amodra@gmail.com>

	Apply from master
	2016-12-06  Alan Modra  <amodra@gmail.com>
	* testsuite/ld-powerpc/tocopt7.s,
	* testsuite/ld-powerpc/tocopt7.out,
	* testsuite/ld-powerpc/tocopt7.d: New test.
	* testsuite/ld-powerpc/tocopt8.s,
	* testsuite/ld-powerpc/tocopt8.d: New test.
	* testsuite/ld-powerpc/powerpc.exp: Run them.

2017-02-15  H.J. Lu  <hongjiu.lu@intel.com>

	PR ld/21168
	* testsuite/ld-i386/i386.exp: Run pr21168.
	* testsuite/ld-i386/pr21168a.c: New file.
	* testsuite/ld-i386/pr21168b.S: Likewise.

>>>>>>> b5d3ac25
2016-10-14  Alan Modra  <amodra@gmail.com>

	* scripttempl/DWARF.sc: Add .debug_addr.

2016-10-10  Christophe Lyon  <christophe.lyon@linaro.org>

	Backport from mainline
	2016-09-28  Christophe Lyon  <christophe.lyon@linaro.org>

	PR ld/20608
	* testsuite/ld-arm/arm-elf.exp: Handle new testcase.
	* testsuite/ld-arm/farcall-mixed-app2.d: New file.
	* testsuite/ld-arm/farcall-mixed-app2.r: Likewise.
	* testsuite/ld-arm/farcall-mixed-app2.s: Likewise.
	* testsuite/ld-arm/farcall-mixed-app2.sym: Likewise.

2016-09-06  Senthil Kumar Selvaraj  <senthil_kumar.selvaraj@atmel.com>

	Backport from mainline
	2016-09-02  Senthil Kumar Selvaraj  <senthil_kumar.selvaraj@atmel.com>

	PR ld/20545
	* testsuite/ld-avr/avr-prop-7.d: New test.
	* testsuite/ld-avr/avr-prop-7.s: New test.
	* testsuite/ld-avr/avr-prop-8.d: New test.
	* testsuite/ld-avr/avr-prop-8.s: New test.

2016-08-09  Roland McGrath  <roland@hack.frob.com>

	* emulparams/armelf.sh (GENERATE_PIE_SCRIPT): Set to yes.

2016-08-02  Nick Clifton  <nickc@redhat.com>

	PR ld/17739
	* emulparams/shelf.sh (CHECK_RELOCS_AFTER_OPEN_INPUT): Define with
	valye 'yes'.
	* emulparams/shelf32.sh: Likewise.
	* emulparams/shelf32.sh: Likewise.
	* emulparams/shelf_nto.sh: Likewise.
	* emulparams/shelf_nto.sh: Likewise.
	* emulparams/shelf_vxworks.sh: Likewise.
	* emulparams/shelf_vxworks.sh: Likewise.
	* emulparams/shlelf32_linux.sh: Likewise.
	* emulparams/shlelf32_linux.sh: Likewise.
	* emulparams/shlelf_linux.sh: Likewise.
	* emulparams/shlelf_linux.sh: Likewise.
	* emulparams/shlelf_nto.sh: Likewise.
	* emulparams/shlelf_nto.sh: Likewise.

2016-08-03  Tristan Gingold  <gingold@adacore.com>

	* configure: Regenerate.

2016-08-03  Tristan Gingold  <gingold@adacore.com>

	* configure: Regenerate.

2016-07-19  Roland McGrath  <roland@hack.frob.com>

	* emulparams/aarch64elf.sh (GENERATE_PIE_SCRIPT): Set to yes.
	* emulparams/aarch64elf32.sh: Likewise.

2016-07-01  Tristan Gingold  <gingold@adacore.com>

	* configure: Regenerate.

2016-07-01  Tristan Gingold  <gingold@adacore.com>

	* configure: Regenerate.

2016-07-01  Tristan Gingold  <gingold@adacore.com>

	* NEWS: Add marker for 2.27.

2016-06-28  H.J. Lu  <hongjiu.lu@intel.com>

	* testsuite/ld-gc/gc.exp: Run pr20306 test.
	* ld-gc/pr20306.c: New file.
	* ld-gc/pr20306.d: Likewise.

2016-06-28  Nick Clifton  <nickc@redhat.com>

	* testsuite/ld-elf/comm-data.exp: Expect comm-data2 test to fail
	for bfin.
	* testsuite/ld-elf/elf.exp: Expect pr14170 and symbolic function
	tests to fail for bfin.
	* testsuite/ld-elf/endsym.d: Expect to fail with cr16, crx, dlx,
	nds32 and visium.
	* testsuite/ld-elf/var1.d: Expect to fail with d30v, dlx, ft32 and
	microblaze.
	* testsuite/ld-pe/pe.exp: Expect foreign symbol test to fail for
	mcore-pe.

2016-06-28  Nick Clifton  <nickc@redhat.com>

	* testsuite/ld-elf/merge.d: Add m68hc11 to list of targets that
	expect to fail this test.
	* testsuite/ld-scripts/overlay-size.d: Skip the entire test for
	RX.
	* testsuite/ld-scripts/rgn-at10.d: No longer expect this test to
	fail for the RX.
	* testsuite/ld-scripts/rgn-at11.d: Likewise.
	* testsuite/ld-scripts/rgn-at2.d: Likewise.
	* testsuite/ld-scripts/rgn-at6.d: Likewise.
	* testsuite/ld-scripts/rgn-at7.d: Likewise.
	* testsuite/ld-scripts/rgn-at8.d: Likewise.

2016-06-28  James Clarke  <jrtc27@jrtc27.com>

	* testsuite/ld-elf/symbolic-func.r: Allow non-zero offsets from
	.text.

2016-06-28  Maciej W. Rozycki  <macro@imgtec.com>

	* testsuite/ld-mips-elf/attr-gnu-4-10.d: Match any UNIX OS/ABI.
	* testsuite/ld-mips-elf/attr-gnu-4-50.d: Likewise.
	* testsuite/ld-mips-elf/attr-gnu-4-60.d: Likewise.
	* testsuite/ld-mips-elf/attr-gnu-4-70.d: Likewise.

2016-06-28  Alan Modra  <amodra@gmail.com>

	PR ld/20302
	* testsuite/ld-scripts/pr20302.d: Exclude *-*-*aout.

2016-06-28  Maciej W. Rozycki  <macro@imgtec.com>

	* testsuite/ld-mips-elf/mips16-branch-2.d: New test.
	* testsuite/ld-mips-elf/mips16-branch-3.d: New test.
	* testsuite/ld-mips-elf/mips16-branch-addend-2.d: New test.
	* testsuite/ld-mips-elf/mips16-branch-addend-3.d: New test.
	* testsuite/ld-mips-elf/mips16-branch.s: New test source.
	* testsuite/ld-mips-elf/mips-elf.exp: Run the new tests.

2016-06-27  Nick Clifton  <nickc@redhat.com>

	PR ld/20302
	* lexsup.c (set_segment_start): If resetting the start address of
	a section, remember to generate a new script element as well.
	* testsuite/ld-scripts/pr20302.d: New test.
	* testsuite/ld-scripts/scripts.exp: Run the new test.

2016-06-24  Alan Modra  <amodra@gmail.com>

	* testsuite/ld-aarch64/aarch64-elf.exp (aarch64_choose_ilp32_emul):
	Don't error out, always return an emulation.

2016-06-24  Dilyan Palauzov <dilyan.palauzov@aegee.org>
	    H.J. Lu  <hongjiu.lu@intel.com>

	* lexsup.c (elf_shlib_list_options): Check DEFAULT_LD_Z_RELRO
	for -z relro help message.

2016-06-22  Maciej W. Rozycki  <macro@imgtec.com>

	* testsuite/ld-mips-elf/undefweak-overflow.d: Use wildcard
	address matching.

2016-06-22  Maciej W. Rozycki  <macro@imgtec.com>

	* testsuite/ld-mips-elf/mips-elf.exp: Uniquely identify
	`undefweak-overflow' tests.

2016-06-22  H.J. Lu  <hongjiu.lu@intel.com>

	PR ld/20283
	* NEWS: Mention --enable-relro.
	* configure.ac: Add --enable-relro.
	(DEFAULT_LD_Z_RELRO): New.  Set by --enable-relro.
	* configure.tgt (ac_default_ld_z_relro): Default it to 1 for
	some Linux targets.
	* config.in: Regenerated.
	* configure: Likewise.
	* emultempl/elf32.em (gld${EMULATION_NAME}_before_parse): Set
	link_info.relro to DEFAULT_LD_Z_RELRO.
	* testsuite/config/default.exp (ld_elf_shared_opt): New.
	* testsuite/lib/ld-lib.exp (run_dump_test): Pass
	$ld_elf_shared_opt to ld for ELF targets with shared object
	support.
	(run_ld_link_tests): Likewise.

2016-06-21  Maciej W. Rozycki  <macro@imgtec.com>

	* testsuite/ld-mips-elf/mode-change-error-1a.s: Trigger an error
	twice rather than once.
	* testsuite/ld-mips-elf/mode-change-error-1.d: Adjust
	accordingly.  Remove the full stop from the end of the message.

2016-06-21  Graham Markall  <graham.markall@embecosm.com>

	* testsuite/ld-arc/nps-1a.d: Use -mcpu=arc700 -mnps400.
	* testsuite/ld-arc/nps-1b.d: Likewise.

2016-06-20  H.J. Lu  <hongjiu.lu@intel.com>

	PR ld/20267
	* testsuite/ld-plugin/lto.exp (lto_link_tests): Add test for
	PR ld/20267.
	(lto_run_tests): Likewise.
	* testsuite/ld-plugin/pr20267a.c: New file.
	* testsuite/ld-plugin/pr20267b.c: Likewise.

2016-06-20  H.J. Lu  <hongjiu.lu@intel.com>
	    Alan Modra  <amodra@gmail.com>

	PR ld/20276
	* plugin.c (plugin_notice): Set non_ir_ref on common symbols.
	* testsuite/ld-plugin/lto.exp (lto_link_tests): Add test for
	PR ld/20276.
	(lto_run_tests): Likewise.
	* testsuite/ld-plugin/pass.out: New file.
	* testsuite/ld-plugin/pr20276a.c: Likewise.
	* testsuite/ld-plugin/pr20276b.c: Likewise.

2016-06-18  H.J. Lu  <hongjiu.lu@intel.com>

	* plugin.c (plugin_object_p): Replace bfd_plugin_uknown
	with bfd_plugin_unknown.

2016-06-18  H.J. Lu  <hongjiu.lu@intel.com>

	PR ld/20253
	* testsuite/ld-i386/i386.exp: Run PR ld/20253 tests.
	* testsuite/ld-i386/no-plt.exp: Likewise.
	* testsuite/ld-x86-64/no-plt.exp: Likewise.
	* testsuite/ld-i386/pr13302.d: Remove .rel.plt section.
	* testsuite/ld-ifunc/ifunc-13-i386.d: Likewise.
	* testsuite/ld-ifunc/ifunc-13-x86-64.d: Likewise.
	* testsuite/ld-ifunc/ifunc-15-i386.d: Likewise.
	* testsuite/ld-ifunc/ifunc-15-x86-64.d: Likewise.
	* testsuite/ld-x86-64/pr13082-5a.d: Likewise.
	* testsuite/ld-x86-64/pr13082-5b.d: Likewise.
	* testsuite/ld-x86-64/pr13082-6a.d: Likewise.
	* testsuite/ld-x86-64/pr13082-6b.d: Likewise.
	* testsuite/ld-i386/pr20244-2a.d: Remove .plt section.
	* testsuite/ld-ifunc/ifunc-21-i386.d: Likewise.
	* testsuite/ld-ifunc/ifunc-21-x86-64.d: Likewise.
	* testsuite/ld-ifunc/ifunc-22-i386.d: Likewise.
	* testsuite/ld-ifunc/ifunc-22-x86-64.d: Likewise.
	* testsuite/ld-i386/pr20244-2b.d: Updated.
	* testsuite/ld-i386/pr20244-2c.d: Likewise.
	* testsuite/ld-ifunc/ifunc-18a-i386.d: Likewise.
	* testsuite/ld-ifunc/ifunc-18a-x86-64.d: Likewise.
	* testsuite/ld-ifunc/ifunc-18b-i386.d: Likewise.
	* testsuite/ld-ifunc/ifunc-18b-x86-64.d: Likewise.
	* testsuite/ld-i386/pr20253-1a.c: New file.
	* testsuite/ld-i386/pr20253-1b.S: Likewise.
	* testsuite/ld-i386/pr20253-1c.S: Likewise.
	* testsuite/ld-i386/pr20253-1d.S: Likewise.
	* testsuite/ld-i386/pr20253-2a.c: Likewise.
	* testsuite/ld-i386/pr20253-2b.S: Likewise.
	* testsuite/ld-i386/pr20253-2c.S: Likewise.
	* testsuite/ld-i386/pr20253-2d.S: Likewise.
	* testsuite/ld-i386/pr20253-3.d: Likewise.
	* testsuite/ld-i386/pr20253-3.s: Likewise.
	* testsuite/ld-i386/pr20253-4.s: Likewise.
	* testsuite/ld-i386/pr20253-4a.d: Likewise.
	* testsuite/ld-i386/pr20253-4b.d: Likewise.
	* testsuite/ld-i386/pr20253-4c.d: Likewise.
	* testsuite/ld-i386/pr20253-5.d: Likewise.
	* testsuite/ld-i386/pr20253-5.s: Likewise.
	* testsuite/ld-ifunc/ifunc-23-x86.s: Likewise.
	* testsuite/ld-ifunc/ifunc-23a-x86.d: Likewise.
	* testsuite/ld-ifunc/ifunc-23b-x86.d: Likewise.
	* testsuite/ld-ifunc/ifunc-23c-x86.d: Likewise.
	* testsuite/ld-ifunc/ifunc-24-x86.s: Likewise.
	* testsuite/ld-ifunc/ifunc-24a-x86.d: Likewise.
	* testsuite/ld-ifunc/ifunc-24b-x86.d: Likewise.
	* testsuite/ld-ifunc/ifunc-24c-x86.d: Likewise.
	* testsuite/ld-ifunc/ifunc-25-x86.s: Likewise.
	* testsuite/ld-ifunc/ifunc-25a-x86.d: Likewise.
	* testsuite/ld-ifunc/ifunc-25b-x86.d: Likewise.
	* testsuite/ld-ifunc/ifunc-25c-x86.d: Likewise.
	* testsuite/ld-x86-64/pr20253-1.s: Likewise.
	* testsuite/ld-x86-64/pr20253-1a.d: Likewise.
	* testsuite/ld-x86-64/pr20253-1b.d: Likewise.
	* testsuite/ld-x86-64/pr20253-1c.d: Likewise.
	* testsuite/ld-x86-64/pr20253-1d.d: Likewise.
	* testsuite/ld-x86-64/pr20253-1e.d: Likewise.
	* testsuite/ld-x86-64/pr20253-1f.d: Likewise.
	* testsuite/ld-x86-64/pr20253-1g.d: Likewise.
	* testsuite/ld-x86-64/pr20253-1h.d: Likewise.
	* testsuite/ld-x86-64/pr20253-1i.d: Likewise.
	* testsuite/ld-x86-64/pr20253-1j.d: Likewise.
	* testsuite/ld-x86-64/pr20253-1k.d: Likewise.
	* testsuite/ld-x86-64/pr20253-1l.d: Likewise.
	* testsuite/ld-x86-64/pr20253-2a.c: Likewise.
	* testsuite/ld-x86-64/pr20253-2b.S: Likewise.
	* testsuite/ld-x86-64/pr20253-2c.S: Likewise.
	* testsuite/ld-x86-64/pr20253-2d.S: Likewise.
	* testsuite/ld-x86-64/pr20253-3.d: Likewise.
	* testsuite/ld-x86-64/pr20253-3.s: Likewise.
	* testsuite/ld-x86-64/pr20253-4.s: Likewise.
	* testsuite/ld-x86-64/pr20253-4a.d: Likewise.
	* testsuite/ld-x86-64/pr20253-4b.d: Likewise.
	* testsuite/ld-x86-64/pr20253-4c.d: Likewise.
	* testsuite/ld-x86-64/pr20253-4d.d: Likewise.
	* testsuite/ld-x86-64/pr20253-4e.d: Likewise.
	* testsuite/ld-x86-64/pr20253-4f.d: Likewise.
	* testsuite/ld-x86-64/pr20253-5.s: Likewise.
	* testsuite/ld-x86-64/pr20253-5a.d: Likewise.
	* testsuite/ld-x86-64/pr20253-5b.d: Likewise.
	* testsuite/ld-ifunc/ifunc-18a-i386.d: Remove extra IRELATIVE
	relocation.
	* testsuite/ld-ifunc/ifunc-18a-x86-64.d: Likewise.
	* testsuite/ld-ifunc/ifunc-18b-i386.d: Likewise.
	* testsuite/ld-ifunc/ifunc-18b-x86-64.d: Likewise.
	* testsuite/ld-ifunc/ifunc-18a.s: Fix a typo.
	* testsuite/ld-x86-64/x86-64.exp: Run pr20253-1 tests.

2016-06-17  Thomas Preud'homme  <thomas.preudhomme@arm.com>
	    Tony Wang  <tony.wang@arm.com>

	* testsuite/ld-arm/arm-elf.exp (Thumb-Thumb farcall M profile):
	Assemble for ARMv6-M.
	(Thumb2-Thumb2 farcall M profile): New testcase.
	* testsuite/ld-arm/farcall-thumb2-thumb2-m.d: New file.
	* testsuite/ld-arm/jump-reloc-veneers-cond-long-backward.d: Update to
	reflect the use of Thumb-2 veneers for Thumb-2 capable targets.
	* testsuite/ld-arm/jump-reloc-veneers-cond-long.d: Likewise.

2016-06-16  H.J. Lu  <hongjiu.lu@intel.com>

	* testsuite/ld-i386/i386.exp: Run pr19636-2e-nacl.
	* testsuite/ld-i386/pr19636-2e.d: Skip for NaCl targets.
	Remove .rel.plt section.
	* testsuite/ld-i386/pr19636-2e-nacl.d: New file.

2016-06-15  H.J. Lu  <hongjiu.lu@intel.com>

	* testsuite/ld-i386/no-plt-check1a.S (check): Test static
	function pointer.
	* testsuite/ld-i386/no-plt-check1b.S (check): Likewise.
	* testsuite/ld-x86-64/no-plt-check1.S (check): Likewise.
	* testsuite/ld-i386/no-plt-extern1a.S (func_p): New.  Static
	function pointer.
	* testsuite/ld-i386/no-plt-extern1b.S (func_p): Likewise.
	* testsuite/ld-x86-64/no-plt-extern1.S (func_p): Likewise.
	* testsuite/ld-i386/no-plt-1a.dd: Updated.
	* testsuite/ld-i386/no-plt-1b.dd: Likewise.
	* testsuite/ld-i386/no-plt-1c.dd: Likewise.
	* testsuite/ld-i386/no-plt-1d.dd: Likewise.
	* testsuite/ld-i386/no-plt-1e.dd: Likewise.
	* testsuite/ld-i386/no-plt-1f.dd: Likewise.
	* testsuite/ld-i386/no-plt-1g.dd: Likewise.
	* testsuite/ld-i386/no-plt-1h.dd: Likewise.
	* testsuite/ld-i386/no-plt-1i.dd: Likewise.
	* testsuite/ld-i386/no-plt-1j.dd: Likewise.
	* testsuite/ld-x86-64/no-plt-1a.dd: Likewise.
	* testsuite/ld-x86-64/no-plt-1b.dd: Likewise.
	* testsuite/ld-x86-64/no-plt-1c.dd: Likewise.
	* testsuite/ld-x86-64/no-plt-1d.dd: Likewise.
	* testsuite/ld-x86-64/no-plt-1e.dd: Likewise.
	* testsuite/ld-x86-64/no-plt-1f.dd: Likewise.
	* testsuite/ld-x86-64/no-plt-1g.dd: Likewise.

2016-06-14  Senthil Kumar Selvaraj  <senthil_kumar.selvaraj@atmel.com>

	PR ld/20254
	* testsuite/ld-avr/avr-prop-6.d: New test.
	* testsuite/ld-avr/avr-prop-6.s: New test.

2016-06-14  Alan Modra  <amodra@gmail.com>

	* ldbuildid.c: Formatting.
	* ldcref.c: Formatting.
	* ldctor.c: Formatting.
	* ldemul.c: Formatting.
	* ldexp.c: Formatting.
	* ldfile.c: Formatting.
	* ldlang.c: Formatting.
	* ldmain.c: Formatting.
	* ldwrite.c: Formatting.

2016-06-14  Alan Modra  <amodra@gmail.com>

	* ldlang.c: Expand uses of bfd_my_archive.
	* ldmain.c: Likewise.
	* ldmisc.c: Likewise.
	* plugin.c: Likewise.

2016-06-14  Alan Modra  <amodra@gmail.com>

	PR ld/20241
	* ldmain.c (add_archive_element): Just print file name of file within
	thin archives.
	* ldmisc.c (vfinfo): Likewise.
	* plugin.c (plugin_object_p): Open file within thin archives.
	(plugin_maybe_claim): Expand comment.

2016-06-13  H.J. Lu  <hongjiu.lu@intel.com>

	PR ld/20244
	* testsuite/ld-i386/i386.exp: Run pr20244-2a, pr20244-2b,
	pr20244-2c and pr20244-2d.
	* testsuite/ld-i386/no-plt.exp: Run pr20244-3a and pr20244-3b.
	* testsuite/ld-i386/pr20244-2.s: New file.
	* testsuite/ld-i386/pr20244-2a.d: Likewise.
	* testsuite/ld-i386/pr20244-2b.d: Likewise.
	* testsuite/ld-i386/pr20244-2c.d: Likewise.
	* testsuite/ld-i386/pr20244-2d.d: Likewise.
	* testsuite/ld-i386/pr20244-3a.c: Likewise.
	* testsuite/ld-i386/pr20244-3b.S: Likewise.
	* testsuite/ld-i386/pr20244-3c.S: Likewise.
	* testsuite/ld-i386/pr20244-3d.S: Likewise.

2016-06-13  H.J. Lu  <hongjiu.lu@intel.com>

	* testsuite/ld-i386/i386.exp: Run ifunc-1a and ifunc-1b.
	* testsuite/ld-i386/ifunc-1a.c: New file.
	* testsuite/ld-i386/ifunc-1b.S: Likewise.
	* testsuite/ld-i386/ifunc-1c.S: Likewise.
	* testsuite/ld-i386/ifunc-1d.S: Likewise.

2016-06-13  Cupertino Miranda  <cmiranda@synospsy.com>

	* testsuite/ld-srec/srec.exp: Changed to XFAIL on both little and
	big endian ARC targets.

2016-06-12  H.J. Lu  <hongjiu.lu@intel.com>

	* testsuite/ld-x86-64/libno-plt-1b.dd: Updated for x32.
	* testsuite/ld-x86-64/libno-plt-1b.rd: Likewise.
	* testsuite/ld-x86-64/no-plt-1a.dd: Likewise.
	* testsuite/ld-x86-64/no-plt-1a.rd: Likewise.
	* testsuite/ld-x86-64/no-plt-1b.dd: Likewise.
	* testsuite/ld-x86-64/no-plt-1b.rd: Likewise.
	* testsuite/ld-x86-64/no-plt-1c.dd: Likewise.
	* testsuite/ld-x86-64/no-plt-1c.rd: Likewise.
	* testsuite/ld-x86-64/no-plt-1d.dd: Likewise.
	* testsuite/ld-x86-64/no-plt-1e.dd: Likewise.
	* testsuite/ld-x86-64/no-plt-1e.rd: Likewise.
	* testsuite/ld-x86-64/no-plt-1f.dd: Likewise.
	* testsuite/ld-x86-64/no-plt-1f.rd: Likewise.
	* testsuite/ld-x86-64/no-plt-1g.dd: Likewise.
	* testsuite/ld-x86-64/no-plt-1g.rd: Likewise.

2016-06-11  H.J. Lu  <hongjiu.lu@intel.com>

	PR ld/20244
	* testsuite/ld-i386/i386.exp: Run pr20244-1a and pr20244-1b.
	* testsuite/ld-i386/pr20244-1.s: New file.
	* testsuite/ld-i386/pr20244-1a.d: Likewise.
	* testsuite/ld-i386/pr20244-1b.d: Likewise.
	* testsuite/ld-i386/pr20244-1c.d: Likewise.

2016-06-08  Senthil Kumar Selvaraj  <senthil_kumar.selvaraj@atmel.com>

	PR ld/20221
	* testsuite/ld-avr/avr-prop-5.d: New.
	* testsuite/ld-avr/avr-prop-5.s: New.

2016-06-09  Pitchumani Sivanupandi  <pitchumani.s@atmel.com>

	* testsuite/ld-avr/lds-mega.d: New test.
	* testsuite/ld-avr/lds-mega.s: New test source.
	* testsuite/ld-avr/lds-tiny.d: New test.
	* testsuite/ld-avr/lds-tiny.s: New test source.

2016-06-08  H.J. Lu  <hongjiu.lu@intel.com>

	* testsuite/ld-i386/libno-plt-1b.dd: New file.
	* testsuite/ld-i386/libno-plt-1b.rd: Likewise.
	* testsuite/ld-i386/no-plt-1a.dd: Likewise.
	* testsuite/ld-i386/no-plt-1a.rd: Likewise.
	* testsuite/ld-i386/no-plt-1b.dd: Likewise.
	* testsuite/ld-i386/no-plt-1b.rd: Likewise.
	* testsuite/ld-i386/no-plt-1c.dd: Likewise.
	* testsuite/ld-i386/no-plt-1c.rd: Likewise.
	* testsuite/ld-i386/no-plt-1d.dd: Likewise.
	* testsuite/ld-i386/no-plt-1d.rd: Likewise.
	* testsuite/ld-i386/no-plt-1e.dd: Likewise.
	* testsuite/ld-i386/no-plt-1e.rd: Likewise.
	* testsuite/ld-i386/no-plt-1f.dd: Likewise.
	* testsuite/ld-i386/no-plt-1f.rd: Likewise.
	* testsuite/ld-i386/no-plt-1g.dd: Likewise.
	* testsuite/ld-i386/no-plt-1g.rd: Likewise.
	* testsuite/ld-i386/no-plt-1h.dd: Likewise.
	* testsuite/ld-i386/no-plt-1h.rd: Likewise.
	* testsuite/ld-i386/no-plt-1i.dd: Likewise.
	* testsuite/ld-i386/no-plt-1i.rd: Likewise.
	* testsuite/ld-i386/no-plt-1j.dd: Likewise.
	* testsuite/ld-i386/no-plt-1j.rd: Likewise.
	* testsuite/ld-i386/no-plt-check1a.S: Likewise.
	* testsuite/ld-i386/no-plt-check1b.S: Likewise.
	* testsuite/ld-i386/no-plt-extern1a.S: Likewise.
	* testsuite/ld-i386/no-plt-extern1b.S: Likewise.
	* testsuite/ld-i386/no-plt-func1.c: Likewise.
	* testsuite/ld-i386/no-plt-main1.c: Likewise.
	* testsuite/ld-i386/no-plt.exp: Likewise.

2016-06-08  H.J. Lu  <hongjiu.lu@intel.com>

	* testsuite/ld-x86-64/tls.exp (run_cc_link_tests): Update test
	name.

2016-06-08  H.J. Lu  <hongjiu.lu@intel.com>

	* testsuite/ld-i386/i386.exp: Run libtlspic2.so, tlsbin2,
	tlsgd3, tlsld2, tlsgd4, tlspie3a, tlspie3b and tlspie3c.
	* testsuite/ld-i386/pass.out: New file.
	* testsuite/ld-i386/tls-def1.c: Likewise.
	* testsuite/ld-i386/tls-gd1.S: Likewise.
	* testsuite/ld-i386/tls-ld1.S: Likewise.
	* testsuite/ld-i386/tls-main1.c: Likewise.
	* testsuite/ld-i386/tls.exp: Likewise.
	* testsuite/ld-i386/tlsbin2-nacl.rd: Likewise.
	* testsuite/ld-i386/tlsbin2.dd: Likewise.
	* testsuite/ld-i386/tlsbin2.rd: Likewise.
	* testsuite/ld-i386/tlsbin2.sd: Likewise.
	* testsuite/ld-i386/tlsbin2.td: Likewise.
	* testsuite/ld-i386/tlsbinpic2.s: Likewise.
	* testsuite/ld-i386/tlsgd3.dd: Likewise.
	* testsuite/ld-i386/tlsgd3.s: Likewise.
	* testsuite/ld-i386/tlsgd4.d: Likewise.
	* testsuite/ld-i386/tlsgd4.s: Likewise.
	* testsuite/ld-i386/tlsld2.s: Likewise.
	* testsuite/ld-i386/tlspic2-nacl.rd: Likewise.
	* testsuite/ld-i386/tlspic2.dd: Likewise.
	* testsuite/ld-i386/tlspic2.rd: Likewise.
	* testsuite/ld-i386/tlspic2.sd: Likewise.
	* testsuite/ld-i386/tlspic2.td: Likewise.
	* testsuite/ld-i386/tlspic3.s: Likewise.
	* testsuite/ld-i386/tlspie3.s: Likewise.
	* testsuite/ld-i386/tlspie3a.d: Likewise.
	* testsuite/ld-i386/tlspie3b.d: Likewise.
	* testsuite/ld-i386/tlspie3c.d: Likewise.

2016-06-08  H.J. Lu  <hongjiu.lu@intel.com>

	* testsuite/ld-x86-64/no-plt-1a.rd: Support any relocation order.
	* testsuite/ld-x86-64/no-plt-1b.rd: Likewise.
	* testsuite/ld-x86-64/no-plt-1c.rd: Likewise.
	* testsuite/ld-x86-64/no-plt-1d.rd: Likewise.
	* testsuite/ld-x86-64/no-plt-1e.rd: Likewise.
	* testsuite/ld-x86-64/no-plt-1f.rd: Likewise.
	* testsuite/ld-x86-64/no-plt-1g.rd: Likewise.
	* testsuite/ld-x86-64/no-plt.exp: Fix a typo.

2016-06-08  H.J. Lu  <hongjiu.lu@intel.com>

	* testsuite/ld-x86-64/libno-plt-1b.dd: Likewise.
	* testsuite/ld-x86-64/libno-plt-1b.rd: Likewise.
	* testsuite/ld-x86-64/no-plt-1a.dd: Likewise.
	* testsuite/ld-x86-64/no-plt-1a.rd: Likewise.
	* testsuite/ld-x86-64/no-plt-1b.dd: Likewise.
	* testsuite/ld-x86-64/no-plt-1b.rd: Likewise.
	* testsuite/ld-x86-64/no-plt-1c.dd: Likewise.
	* testsuite/ld-x86-64/no-plt-1c.rd: Likewise.
	* testsuite/ld-x86-64/no-plt-1d.dd: Likewise.
	* testsuite/ld-x86-64/no-plt-1d.rd: Likewise.
	* testsuite/ld-x86-64/no-plt-1e.dd: Likewise.
	* testsuite/ld-x86-64/no-plt-1e.rd: Likewise.
	* testsuite/ld-x86-64/no-plt-1f.dd: Likewise.
	* testsuite/ld-x86-64/no-plt-1f.rd: Likewise.
	* testsuite/ld-x86-64/no-plt-1g.dd: Likewise.
	* testsuite/ld-x86-64/no-plt-1g.rd: Likewise.
	* testsuite/ld-x86-64/no-plt-check1.S: Likewise.
	* testsuite/ld-x86-64/no-plt.exp: Likewise.
	* testsuite/ld-x86-64/no-plt-extern1.S: Likewise.
	* testsuite/ld-x86-64/no-plt-func1.c: Likewise.
	* testsuite/ld-x86-64/no-plt-main1.c: Likewise.

2016-06-07  Maciej W. Rozycki  <macro@imgtec.com>

	* testsuite/ld-elf/init-fini-arrays.d: Remove `ft32-*-*' xfail.

2016-06-07  Andreas Krebbel  <krebbel@linux.vnet.ibm.com>

	* testsuite/ld-s390/pltoffset-1.dd: New test.
	* testsuite/ld-s390/pltoffset-1.ld: New test.
	* testsuite/ld-s390/pltoffset-1.s: New test.
	* testsuite/ld-s390/s390.exp: Run new test.

2016-06-07  Alan Modra  <amodra@gmail.com>

	* testsuite/ld-powerpc/apuinfo1.s: Delete nop.
	* testsuite/ld-powerpc/apuinfo-vle2.s: New.
	* testsuite/ld-powerpc/powerpc.exp: Use apuinfo-vle2.s.

2016-06-06  H.J. Lu  <hongjiu.lu@intel.com>

	* testsuite/ld-x86-64/pass.out: New file.
	* testsuite/ld-x86-64/tls-def1.c: Likewise.
	* testsuite/ld-x86-64/tls-gd1.S: Likewise.
	* testsuite/ld-x86-64/tls-ld1.S: Likewise.
	* testsuite/ld-x86-64/tls-main1.c: Likewise.
	* testsuite/ld-x86-64/tls.exp: Likewise.
	* testsuite/ld-x86-64/tlsbin2-nacl.rd: Likewise.
	* testsuite/ld-x86-64/tlsbin2.dd: Likewise.
	* testsuite/ld-x86-64/tlsbin2.rd: Likewise.
	* testsuite/ld-x86-64/tlsbin2.sd: Likewise.
	* testsuite/ld-x86-64/tlsbin2.td: Likewise.
	* testsuite/ld-x86-64/tlsbinpic2.s: Likewise.
	* testsuite/ld-x86-64/tlsgd10.dd: Likewise.
	* testsuite/ld-x86-64/tlsgd10.s: Likewise.
	* testsuite/ld-x86-64/tlsgd11.dd: Likewise.
	* testsuite/ld-x86-64/tlsgd11.s: Likewise.
	* testsuite/ld-x86-64/tlsgd12.d: Likewise.
	* testsuite/ld-x86-64/tlsgd12.s: Likewise.
	* testsuite/ld-x86-64/tlsgd13.d: Likewise.
	* testsuite/ld-x86-64/tlsgd13.s: Likewise.
	* testsuite/ld-x86-64/tlsgd14.dd: Likewise.
	* testsuite/ld-x86-64/tlsgd14.s: Likewise.
	* testsuite/ld-x86-64/tlsgd5c.s: Likewise.
	* testsuite/ld-x86-64/tlsgd6c.s: Likewise.
	* testsuite/ld-x86-64/tlsgd9.dd: Likewise.
	* testsuite/ld-x86-64/tlsgd9.s: Likewise.
	* testsuite/ld-x86-64/tlsld4.dd: Likewise.
	* testsuite/ld-x86-64/tlsld4.s: Likewise.
	* testsuite/ld-x86-64/tlsld5.dd: Likewise.
	* testsuite/ld-x86-64/tlsld5.s: Likewise.
	* testsuite/ld-x86-64/tlsld6.dd: Likewise.
	* testsuite/ld-x86-64/tlsld6.s: Likewise.
	* testsuite/ld-x86-64/tlspic2-nacl.rd: Likewise.
	* testsuite/ld-x86-64/tlspic2.dd: Likewise.
	* testsuite/ld-x86-64/tlspic2.rd: Likewise.
	* testsuite/ld-x86-64/tlspic2.sd: Likewise.
	* testsuite/ld-x86-64/tlspic2.td: Likewise.
	* testsuite/ld-x86-64/tlspic3.s: Likewise.
	* testsuite/ld-x86-64/tlspie2.s: Likewise.
	* testsuite/ld-x86-64/tlspie2a.d: Likewise.
	* testsuite/ld-x86-64/tlspie2b.d: Likewise.
	* testsuite/ld-x86-64/tlspie2c.d: Likewise.
	* testsuite/ld-x86-64/tlsgd5.dd: Updated.
	* testsuite/ld-x86-64/tlsgd6.dd: Likewise.
	* testsuite/ld-x86-64/x86-64.exp: Run libtlspic2.so, tlsbin2,
	tlsgd5b, tlsgd6b, tlsld4, tlsld5, tlsld6, tlsgd9, tlsgd10,
	tlsgd11, tlsgd14, tlsgd12, tlsgd13, tlspie2a, tlspie2b and
	tlspie2c.

2016-06-04  Christian Groessler  <chris@groessler.org>

	* testsuite/ld-z8k/0filler.s: New file.
	* testsuite/ld-z8k/branch-target.s: New file.
	* testsuite/ld-z8k/branch-target2.s: New file.
	* testsuite/ld-z8k/calr-back-8001.d: New file.
	* testsuite/ld-z8k/calr-back-8002.d: New file.
	* testsuite/ld-z8k/calr-back-fail-8001.d: New file.
	* testsuite/ld-z8k/calr-back-fail-8002.d: New file.
	* testsuite/ld-z8k/calr-forw-8001.d: New file.
	* testsuite/ld-z8k/calr-forw-8002.d: New file.
	* testsuite/ld-z8k/calr-forw-fail-8001.d: New file.
	* testsuite/ld-z8k/calr-forw-fail-8002.d: New file.
	* testsuite/ld-z8k/calr-opcode.s: New file.
	* testsuite/ld-z8k/dbjnz-forw-8001.d: New file.
	* testsuite/ld-z8k/dbjnz-forw-8002.d: New file.
	* testsuite/ld-z8k/dbjnz-forw-fail-8001.d: New file.
	* testsuite/ld-z8k/dbjnz-forw-fail-8002.d: New file.
	* testsuite/ld-z8k/dbjnz-opcode.s: New file.
	* testsuite/ld-z8k/djnz-back-8001.d: New file.
	* testsuite/ld-z8k/djnz-back-8002.d: New file.
	* testsuite/ld-z8k/djnz-back-fail-8001.d: New file.
	* testsuite/ld-z8k/djnz-back-fail-8002.d: New file.
	* testsuite/ld-z8k/djnz-forw-8001.d: New file.
	* testsuite/ld-z8k/djnz-forw-8002.d: New file.
	* testsuite/ld-z8k/djnz-forw-fail-8001.d: New file.
	* testsuite/ld-z8k/djnz-forw-fail-8002.d: New file.
	* testsuite/ld-z8k/djnz-opcode.s: New file.
	* testsuite/ld-z8k/filler.s: New file.
	* testsuite/ld-z8k/jr-back-8001.d: New file.
	* testsuite/ld-z8k/jr-back-8002.d: New file.
	* testsuite/ld-z8k/jr-back-fail-8001.d: New file.
	* testsuite/ld-z8k/jr-back-fail-8002.d: New file.
	* testsuite/ld-z8k/jr-forw-8001.d: New file.
	* testsuite/ld-z8k/jr-forw-8002.d: New file.
	* testsuite/ld-z8k/jr-forw-fail-8001.d: New file.
	* testsuite/ld-z8k/jr-forw-fail-8002.d: New file.
	* testsuite/ld-z8k/jr-opcode.s: New file.
	* testsuite/ld-z8k/ldr-back-8001.d: New file.
	* testsuite/ld-z8k/ldr-back-8002.d: New file.
	* testsuite/ld-z8k/ldr-back-fail-8001.d: New file.
	* testsuite/ld-z8k/ldr-back-fail-8002.d: New file.
	* testsuite/ld-z8k/ldr-forw-8001.d: New file.
	* testsuite/ld-z8k/ldr-forw-8002.d: New file.
	* testsuite/ld-z8k/ldr-forw-fail-8001.d: New file.
	* testsuite/ld-z8k/ldr-forw-fail-8002.d: New file.
	* testsuite/ld-z8k/ldr-opcode.s: New file.
	* testsuite/ld-z8k/ldrb-forw-8001.d: New file.
	* testsuite/ld-z8k/ldrb-forw-8002.d: New file.
	* testsuite/ld-z8k/ldrb-forw-fail-8001.d: New file.
	* testsuite/ld-z8k/ldrb-forw-fail-8002.d: New file.
	* testsuite/ld-z8k/ldrb-opcode.s: New file.
	* testsuite/ld-z8k/ldrb-opcode2.s: New file.
	* testsuite/ld-z8k/other-file.s: New file.
	* testsuite/ld-z8k/reloc.dd: New file.
	* testsuite/ld-z8k/reloc.ld: New file.
	* testsuite/ld-z8k/relocseg.dd: New file.
	* testsuite/ld-z8k/relocseg.ld: New file.
	* testsuite/ld-z8k/relocseg1.dd: New file.
	* testsuite/ld-z8k/this-file.s: New file.
	* testsuite/ld-z8k/z8k.exp: New file.

2016-06-03  H.J. Lu  <hongjiu.lu@intel.com>

	* testsuite/ld-i386/i386.exp: Assemble gotpc1.o and pr19319b.o
	with -mrelax-relocations=yes.
	* testsuite/ld-i386/lea1a.d (as): Add -mrelax-relocations=yes.
	* testsuite/ld-i386/lea1b.d (as): Likewise.
	* testsuite/ld-i386/lea1d.d (as): Likewise.
	* testsuite/ld-i386/lea1e.d (as): Likewise.
	* testsuite/ld-i386/lea1f.d (as): Likewise.
	* testsuite/ld-i386/load7.d (as): Likewise.
	* testsuite/ld-i386/mov1b.d (as): Likewise.
	* testsuite/ld-i386/pr19175.d (as): Likewise.
	* testsuite/ld-ifunc/ifunc-13-i386.d (as): Likewise.
	* testsuite/ld-ifunc/ifunc-21-i386.d (as): Likewise.
	* testsuite/ld-ifunc/ifunc-22-i386.d (as): Likewise.
	* testsuite/ld-x86-64/x86-64.exp: Assemble gotpcrel1a.o,
	gotpcrel1b.o and gotpcrel1c.o with -mrelax-relocations=yes.

2016-06-02  Vineet Gupta  <Vineet.Gupta1@synopsys.com>

	* configure.tgt: Replace -uclibc with *.

2016-05-28  Maciej W. Rozycki  <macro@imgtec.com>

	* testsuite/ld-mips-elf/unaligned-branch.d: New test.
	* testsuite/ld-mips-elf/unaligned-branch.s: New test source.
	* testsuite/ld-mips-elf/unaligned-text.s: New test source.
	* testsuite/ld-mips-elf/mips-elf.exp: Run the new test.

2016-05-28  Maciej W. Rozycki  <macro@imgtec.com>

	* testsuite/ld-mips-elf/unaligned-syms.s: Rename to...
	* testsuite/ld-mips-elf/unaligned-data.s: ... this.
	* testsuite/ld-mips-elf/unaligned-ldpc-0.d: Adjust accordingly.
	* testsuite/ld-mips-elf/unaligned-ldpc-1.d: Likewise.
	* testsuite/ld-mips-elf/unaligned-lwpc-0.d: Likewise.
	* testsuite/ld-mips-elf/unaligned-lwpc-1.d: Likewise.

2016-05-28  Maciej W. Rozycki  <macro@imgtec.com>

	* testsuite/ld-mips-elf/jal-global-overflow-0.d: New test.
	* testsuite/ld-mips-elf/jal-global-overflow-1.d: New test.
	* testsuite/ld-mips-elf/jal-local-overflow-0.d: New test.
	* testsuite/ld-mips-elf/jal-local-overflow-1.d: New test.
	* testsuite/ld-mips-elf/jal-global-overflow.s: New test source.
	* testsuite/ld-mips-elf/jal-local-overflow.s: New test source.
	* testsuite/ld-mips-elf/mips-elf.exp: Run the new tests.

2016-05-28  Alan Modra  <amodra@gmail.com>

	* ldmain.c (multiple_definition, multiple_common, add_to_set,
	constructor_callback, warning_callback, undefined_symbol,
	reloc_overflow, reloc_dangerous, unattached_reloc): Return void.
	* emultempl/elf32.em: Adjust callback calls.

2016-05-27  Maciej W. Rozycki  <macro@imgtec.com>

	* testsuite/ld-mips-elf/unaligned-jalx-addend-0.d: New test.
	* testsuite/ld-mips-elf/unaligned-jalx-addend-1.d: New test.
	* testsuite/ld-mips-elf/unaligned-jalx-addend-mips16-0.d: New
	test.
	* testsuite/ld-mips-elf/unaligned-jalx-addend-mips16-1.d: New
	test.
	* testsuite/ld-mips-elf/unaligned-jalx-addend-micromips-0.d: New
	test.
	* testsuite/ld-mips-elf/unaligned-jalx-addend-micromips-1.d: New
	test.
	* testsuite/ld-mips-elf/unaligned-jalx-addend-0.s: New test
	source.
	* testsuite/ld-mips-elf/unaligned-jalx-addend-1.s: New test
	source.
	* testsuite/ld-mips-elf/mips-elf.exp: Run the new tests.

2016-05-27  Maciej W. Rozycki  <macro@imgtec.com>

	* testsuite/ld-mips-elf/reloc-local-overflow.d: New test.
	* testsuite/ld-mips-elf/reloc-local-overflow.s: Source for the
	new test.
	* testsuite/ld-mips-elf/mips-elf.exp: Run the new test.

2016-05-26  Maciej W. Rozycki  <macro@imgtec.com>

	* testsuite/ld-mips-elf/unaligned-jalx-0.d: Fold
	`unaligned-jalx-2' here.
	* testsuite/ld-mips-elf/unaligned-jalx-mips16-0.d: Fold
	`unaligned-jalx-mips16-2' here.
	* testsuite/ld-mips-elf/unaligned-jalx-micromips-0.d: Fold
	`unaligned-jalx-micromips-2' here.
	* testsuite/ld-mips-elf/unaligned-jalx-0.s: Update accordingly.
	* testsuite/ld-mips-elf/unaligned-jalx-1.d: Update error
	message.
	* testsuite/ld-mips-elf/unaligned-jalx-mips16-1.d: Likewise.
	* testsuite/ld-mips-elf/unaligned-jalx-micromips-1.d: Likewise.
	* testsuite/ld-mips-elf/unaligned-jalx-2.d: Remove test.
	* testsuite/ld-mips-elf/unaligned-jalx-mips16-2.d: Remove test.
	* testsuite/ld-mips-elf/unaligned-jalx-micromips-2.d: Remove
	test.
	* testsuite/ld-mips-elf/unaligned-jalx-2.s: Remove test source.
	* testsuite/ld-mips-elf/unaligned-lwpc-0.d: Fold
	`unaligned-lwpc-3' here.
	* testsuite/ld-mips-elf/unaligned-lwpc-0.s: Update accordingly.
	* testsuite/ld-mips-elf/unaligned-lwpc-1.d: Fold
	`unaligned-lwpc-2' here.
	* testsuite/ld-mips-elf/unaligned-lwpc-1.s: Update accordingly.
	* testsuite/ld-mips-elf/unaligned-lwpc-2.d: Remove test.
	* testsuite/ld-mips-elf/unaligned-lwpc-2.s: Remove test source.
	* testsuite/ld-mips-elf/unaligned-lwpc-3.d: Remove test.
	* testsuite/ld-mips-elf/unaligned-lwpc-3.s: Remove test source.
	* testsuite/ld-mips-elf/unaligned-ldpc-0.d: Fold
	`unaligned-ldpc-4' here.
	* testsuite/ld-mips-elf/unaligned-ldpc-0.s: Update accordingly.
	* testsuite/ld-mips-elf/unaligned-ldpc-1.d: Update error
	message.  Fold `unaligned-ldpc-2' and `unaligned-ldpc-3' here.
	* testsuite/ld-mips-elf/unaligned-ldpc-1.s: Update accordingly.
	* testsuite/ld-mips-elf/unaligned-ldpc-2.d: Remove test.
	* testsuite/ld-mips-elf/unaligned-ldpc-2.s: Remove test source.
	* testsuite/ld-mips-elf/unaligned-ldpc-3.d: Remove test.
	* testsuite/ld-mips-elf/unaligned-ldpc-3.s: Remove test source.
	* testsuite/ld-mips-elf/unaligned-ldpc-4.d: Remove test.
	* testsuite/ld-mips-elf/unaligned-ldpc-4.s: Remove test source.
	* testsuite/ld-mips-elf/mips-elf.exp: Delete removed tests.

2016-05-26  Nick Clifton  <nickc@redhat.com>

	PR target/20134
	* scripttempl/elf32msp430.sc (.bss): Provide __bssstart and
	__bsssize.
	* scripttempl/elf32msp430_3.sc (.bss): Likewise.

2016-05-25  Maciej W. Rozycki  <macro@imgtec.com>

	* testsuite/ld-mips-elf/unaligned-jalx-0.d: New test.
	* testsuite/ld-mips-elf/unaligned-jalx-1.d: New test.
	* testsuite/ld-mips-elf/unaligned-jalx-2.d: New test.
	* testsuite/ld-mips-elf/unaligned-jalx-mips16-0.d: New test.
	* testsuite/ld-mips-elf/unaligned-jalx-mips16-1.d: New test.
	* testsuite/ld-mips-elf/unaligned-jalx-mips16-2.d: New test.
	* testsuite/ld-mips-elf/unaligned-jalx-micromips-0.d: New test.
	* testsuite/ld-mips-elf/unaligned-jalx-micromips-1.d: New test.
	* testsuite/ld-mips-elf/unaligned-jalx-micromips-2.d: New test.
	* testsuite/ld-mips-elf/unaligned-lwpc-0.d: New test.
	* testsuite/ld-mips-elf/unaligned-lwpc-1.d: New test.
	* testsuite/ld-mips-elf/unaligned-lwpc-2.d: New test.
	* testsuite/ld-mips-elf/unaligned-lwpc-3.d: New test.
	* testsuite/ld-mips-elf/unaligned-ldpc-0.d: New test.
	* testsuite/ld-mips-elf/unaligned-ldpc-1.d: New test.
	* testsuite/ld-mips-elf/unaligned-ldpc-2.d: New test.
	* testsuite/ld-mips-elf/unaligned-ldpc-3.d: New test.
	* testsuite/ld-mips-elf/unaligned-ldpc-4.d: New test.
	* testsuite/ld-mips-elf/unaligned-jalx-0.s: New test source.
	* testsuite/ld-mips-elf/unaligned-jalx-1.s: New test source.
	* testsuite/ld-mips-elf/unaligned-jalx-2.s: New test source.
	* testsuite/ld-mips-elf/unaligned-insn.s: New test source.
	* testsuite/ld-mips-elf/unaligned-lwpc-0.s: New test source.
	* testsuite/ld-mips-elf/unaligned-lwpc-1.s: New test source.
	* testsuite/ld-mips-elf/unaligned-lwpc-2.s: New test source.
	* testsuite/ld-mips-elf/unaligned-lwpc-3.s: New test source.
	* testsuite/ld-mips-elf/unaligned-ldpc-0.s: New test source.
	* testsuite/ld-mips-elf/unaligned-ldpc-1.s: New test source.
	* testsuite/ld-mips-elf/unaligned-ldpc-2.s: New test source.
	* testsuite/ld-mips-elf/unaligned-ldpc-3.s: New test source.
	* testsuite/ld-mips-elf/unaligned-ldpc-4.s: New test source.
	* testsuite/ld-mips-elf/unaligned-syms.s: New test source.
	* testsuite/ld-mips-elf/mips-elf.exp: Run the new tests.

2016-05-25  H.J. Lu  <hongjiu.lu@intel.com>

	PR ld/20103
	* ldmain.c (add_archive_element): Don't claim new IR symbols
	after all IR symbols have been claimed.
	* plugin.c (plugin_call_claim_file): Remove no_more_claiming
	check.
	* testsuite/ld-plugin/lto.exp (pr20103): New proc.
	Run PR ld/20103 tests.
	* testsuite/ld-plugin/pr20103a.c: New file.
	* testsuite/ld-plugin/pr20103b.c: Likewise.
	* testsuite/ld-plugin/pr20103c.c: Likewise.

2016-05-24  Maciej W. Rozycki  <macro@imgtec.com>

	* testsuite/ld-mips-elf/jalx-local.d: New test.
	* testsuite/ld-mips-elf/jalx-local-n32.d: New test.
	* testsuite/ld-mips-elf/jalx-local-n64.d: New test.
	* testsuite/ld-mips-elf/mips-elf.exp: Run the new tests.

2016-05-23  Kuba Sejdak  <jakub.sejdak@phoesys.com>

	* Makefile.am: Add earmelf_phoenix.c.
	* Makefile.in: Regenerate.
	* configure.tgt: Add entry for arm-phoenix.
	* emulparams/armelf_phoenix.sh: New file.

2016-05-23  Thomas Preud'homme  <thomas.preudhomme@arm.com>

	* emultempl/armelf.em (arm_elf_before_allocation): Call
	bfd_elf32_arm_keep_private_stub_output_sections before generic
	before_allocation function.

2016-05-20  Maciej W. Rozycki  <macro@imgtec.com>

	* testsuite/ld-mips-elf/jalx-addend.d: New test.
	* testsuite/ld-mips-elf/jalx-addend-n32.d: New test.
	* testsuite/ld-mips-elf/jalx-addend-n64.d: New test.
	* testsuite/ld-mips-elf/mips-elf.exp: Run the new tests.

2016-05-19  H.J. Lu  <hongjiu.lu@intel.com>

	PR ld/20117
	* testsuite/ld-i386/i386.exp: Run pr20117.
	* testsuite/ld-i386/pr19609-1i.d: Updated.
	* testsuite/ld-i386/pr20117.d: New file.
	* testsuite/ld-i386/pr20117.s: Likewise.

2016-05-19  Cupertino Miranda  <cmiranda@synopsys.com>

	* testsuite/ld-elf/compressed1d.d: Removed from notarget.
	* testsuite/ld-elf/group8a.d: Likewise.
	* testsuite/ld-elf/group8b.d: Likewise.
	* testsuite/ld-elf/group9a.d: Likewise.
	* testsuite/ld-elf/group9b.d: Likewise.
	* testsuite/ld-elf/pr12851.d: Likewise.
	* testsuite/ld-elf/pr12975.d: Likewise.
	* testsuite/ld-elf/pr13177.d: Likewise.
	* testsuite/ld-elf/pr13195.d: Likewise.
	* testsuite/ld-elf/pr17615.d: Likewise.
	* testsuite/ld-elf/eh-frame-hdr.d: Removed from xfail.
	* testsuite/ld-elf/group3b.d: Likewise.
	* testsuite/ld-srec/srec.exp: Likewise.
	* testsuite/lib/ld-lib.exp (check_gc_sections_available): Mark ARC
	as supporting gc.
	(check_shared_lib_support): Mark ARC as supporting.

2016-05-19  Cupertino Miranda  <cmiranda@synopsys.com>

	* emulparams/arcelf.sh: Changed.
	* emulparams/arclinux.sh: Likewise.
	* scripttempl/arclinux.sc: Moved to a more standard implementation
	similar to elf.sc.

2016-05-19  Maciej W. Rozycki  <macro@imgtec.com>

	* testsuite/lib/ld-lib.exp (check_shared_lib_support): Reorder
	`ft32-*-*' behind `frv-*-*'.

2016-05-19  Maciej W. Rozycki  <macro@imgtec.com>

	* configure.tgt: Remove `am34-*-linux*' support.

2016-05-19  Alan Modra  <amodra@gmail.com>

	* testsuite/ld-scripts/crossref.exp: Remove -mcall-aixdesc hack.
	* testsuite/ld-scripts/cross2.t: Tweak .opd and .toc placement.
	* testsuite/ld-scripts/cross3.t: Likewise.
	* testsuite/ld-scripts/cross4.t: Likewise.
	* testsuite/ld-scripts/cross5.t: Likewise.
	* testsuite/ld-scripts/cross6.t: Likewise.
	* testsuite/ld-scripts/cross7.t: Likewise.

2016-05-19  Alan Modra  <amodra@gmail.com>

	* testsuite/ld-elf/shared.exp (mix_pic_and_non_pic): Pass in
	exe name rather than constructing testname.  Fix typo in
	sub-test name.  Log copying.  Use -rpath rather than -R.

2016-05-18  Nick Clifton  <nickc@redhat.com>

	* scripttempl/ft32.sc: Use fixed constants for memory region
	lengths.  Include DWARF debug sections.
	(.data .bss): Do not assign locations during relocatable links.
	* testsuite/ld-elf/compressed1d.d: Skip for FT32.
	* testsuite/ld-elf/sec-to-seg.exp: Likewise.
	* testsuite/ld-elf/sec64k.exp: Likewise.
	* testsuite/ld-elf/init-fini-array.d: XFail for FT32.
	* testsuite/ld-elf/merge.d: Likewise.
	* testsuite/ld-elf/orphan-region.d: Likewise.
	* testsuite/ld-elf/orphan.s: Likewise.
	* testsuite/ld-elf/orphan3.d: Likewise.
	* testsuite/ld-elf/pr349.d: Likewise.
	* testsuite/ld-elf/warn2.d: Likewise.
	* testsuite/lib/ld-lib.exp (check_shared_lib_support): Note
	that the FT32 does not support shared libraries.

2016-05-17  H.J. Lu  <hongjiu.lu@intel.com>

	* testsuite/lib/ld-lib.exp (at_least_gcc_version): Check
	global CC.

2016-05-17  Senthil Kumar Selvaraj  <senthil_kumar.selvaraj@atmel.com>

	* scripttempl/avr.sc (text): Place .progmem.data from avr-libc
	above .progmem*.
	* scripttempl/avrtiny.sc (text): Likewise.

2016-05-17  Maciej W. Rozycki  <macro@imgtec.com>

	* testsuite/ld-unique/unique.exp: Use `is_elf_format' and
	`supports_gnu_unique' to qualify testing.

2016-05-16  Maciej W. Rozycki  <macro@imgtec.com>

	* testsuite/ld-elf/flags1.d: Update the xfail list.

2016-05-15  Maciej W. Rozycki  <macro@imgtec.com>

	* testsuite/ld-elf/flags1.d: Update for `*-*-nacl*' xfail
	removal.

2016-05-14  H.J. Lu  <hongjiu.lu@intel.com>

	PR ld/20097
	* testplug2.c (onall_symbols_read): Remove redundant sizeof
	on EXPECTED_VIEW_LENGTH.
	* testplug4.c (onall_symbols_read): Likewise.

2016-05-13  H.J. Lu  <hongjiu.lu@intel.com>

	PR ld/20093
	* testsuite/ld-x86-64/pr20093-1.d: New file.
	* testsuite/ld-x86-64/pr20093-1.s: Likewise.
	* testsuite/ld-x86-64/pr20093-2.d: Likewise.
	* testsuite/ld-x86-64/pr20093-2.s: Likewise.
	* testsuite/ld-x86-64/x86-64.exp: Run pr20093-1 and pr20093-2.

2016-05-13  Alan Modra  <amodra@gmail.com>

	* testsuite/ld-arm/arm-elf.exp: Adjust for arm-no-rel-plt now passing.
	Use different output file name for static app without .rel.plt.
	* testsuite/ld-arm/arm-no-rel-plt.ld: Align .rel.dyn and .rela.dyn.
	* testsuite/ld-arm/arm-no-rel-plt.out: Delete.
	* testsuite/ld-arm/arm-no-rel-plt.r: New.
	* testsuite/ld-arm/arm-static-app.d: Don't check file name.
	* testsuite/ld-arm/arm-static-app.r: Likewise.

2016-05-12  H.J. Lu  <hongjiu.lu@intel.com>

	PR ld/20070
	* Makefile.am (noinst_LTLIBRARIES): Add libldtestplug4.la.
	(libldtestplug4_la_SOURCES): New.
	(libldtestplug4_la_CFLAGS): Likewise.
	(libldtestplug4_la_LDFLAGS): Likewise.
	* Makefile.in: Regenerated.
	* plugin.c (get_symbols): Return resolution based on IR symbol
	kinds for symbols defined/referenced only within IR.
	* testplug4.c: New file.
	* ld/testsuite/ld-plugin/pr20070.d: Likewise.
	* ld/testsuite/ld-plugin/pr20070a.c: Likewise.
	* ld/testsuite/ld-plugin/pr20070b.c: Likewise.
	* testsuite/ld-plugin/plugin.exp (plugin4_name): New.
	(plugin4_path): Likewise.
	Add a test for ld/20070.

2016-05-11  Alan Modra  <amodra@gmail.com>

	* emultempl/hppaelf.em (hppaelf_create_output_section_statements):
	Call elf32_hppa_init_stub_bfd.

2016-05-11  Alan Modra  <amodra@gmail.com>

	PR 20060
	* testsuite/ld-powerpc/powerpc.exp: Run new tests.
	* testsuite/ld-powerpc/tlsdll.s: New.
	* testsuite/ld-powerpc/tlsdll.ver: New.
	* testsuite/ld-powerpc/tlsdll_32.s: New.
	* testsuite/ld-powerpc/tlsopt5.d: New.
	* testsuite/ld-powerpc/tlsopt5.s: New.
	* testsuite/ld-powerpc/tlsopt5_32.d: New.
	* testsuite/ld-powerpc/tlsopt5_32.s: New.

2016-05-10  Thomas Preud'homme  <thomas.preudhomme@arm.com>

	* emultempl/armelf.em (gld${EMULATION_NAME}_finish): Use
	ARM_GET_SYM_BRANCH_TYPE to get branch type of a symbol.

2016-05-10  Thomas Preud'homme  <thomas.preudhomme@arm.com>

	* emultempl/armelf.em (elf32_arm_add_stub_section): Add output_section
	parameter and rename input_section parameter to after_input_section.
	Append input stub section to the output section if after_input_section
	is NULL.

2016-05-10  Thomas Preud'homme  <thomas.preudhomme@arm.com>

	* testsuite/ld-arm/arm-elf.exp (EABI attribute merging 10 (DSP)): New
	test.
	* testsuite/ld-arm/attr-merge-10b-dsp.s: New file.
	* testsuite/ld-arm/attr-merge-10-dsp.attr: Likewise.

2016-05-10  Christophe Lyon  <christophe.lyon@linaro.org>

	* ld/testsuite/ld-elf/flags1.d (xfail): Remove *-*-nacl*".

2016-05-09  Christophe Monat  <christophe.monat@st.com>

	PR ld/20030
	* testsuite/ld-arm/arm-elf.exp: Run new stm32l4xx-fix-vldm-dp
	tests. Fix misnamed stm32l4xx-fix-all.
	* testsuite/ld-arm/stm32l4xx-fix-vldm-dp.s: New tests for multiple
	loads with DP registers.
	* testsuite/ld-arm/stm32l4xx-fix-vldm-dp.d: New reference file.
	* testsuite/ld-arm/stm32l4xx-fix-vldm.s: Add missing comment.
	* testsuite/ld-arm/stm32l4xx-fix-all.s: Add tests for multiple
	loads with DP registers.
	* testsuite/ld-arm/stm32l4xx-fix-all.d: Update reference.

2016-05-09  Pitchumani Sivanupandi  <pitchumani.s@atmel.com>

	* testsuite/ld-elf/flags1.d (readelf): Dump section header instead
	program headers.
	(xfail): Remove avr-*-*.
	Update regex to check the section flags.
	* testsuite/ld-elf/merge.d (xfail): Remove avr-*-*.

2016-05-09  Alan Modra  <amodra@gmail.com>

	* Makefile.am (ealphavms.c, eelf64_ia64_vms): Correct .em deps.
	* Makefile.in: Regenerate.

2016-05-09  Alan Modra  <amodra@gmail.com>

	* testsuite/ld-scripts/pr14962-2.t: Match .text, not *.text.
	* testsuite/ld-scripts/rgn-at5.t: Similarly, .sec not *.sec.
	* testsuite/ld-scripts/section-match-1.t: Likewise.

2016-05-06  H.J. Lu  <hongjiu.lu@intel.com>

	PR ld/17550
	* testsuite/ld-elf/pr17550-1.s: New file.
	* testsuite/ld-elf/pr17550-2.s: Likewise.
	* testsuite/ld-elf/pr17550-3.s: Likewise.
	* testsuite/ld-elf/pr17550-4.s: Likewise.
	* testsuite/ld-elf/pr17550a.d: Likewise.
	* testsuite/ld-elf/pr17550b.d: Likewise.
	* testsuite/ld-elf/pr17550c.d: Likewise.
	* testsuite/ld-elf/pr17550d.d: Likewise.

2016-05-06  Senthil Kumar Selvaraj  <senthil_kumar.selvaraj@atmel.com>

	* ld/testsuite/ld-srec/srec.exp: Mark test as XFAIL for AVR.

2016-05-06  H.J. Lu  <hongjiu.lu@intel.com>

	* testsuite/ld-i386/i386.exp: Run load7.
	* testsuite/ld-i386/load7.d: New file.
	* testsuite/ld-i386/load7.map: Likewise.
	* testsuite/ld-i386/load7.s: Likewise.
	* testsuite/ld-x86-64/load2.d: Likewise.
	* testsuite/ld-x86-64/load2.map: Likewise.
	* testsuite/ld-x86-64/load2.s: Likewise.
	* testsuite/ld-x86-64/x86-64.exp: Run load2.

2016-05-05  H.J. Lu  <hongjiu.lu@intel.com>

	* emulparams/elf_iamcu.sh (CHECK_RELOCS_AFTER_OPEN_INPUT): New.
	* emulparams/elf_k1om.sh (CHECK_RELOCS_AFTER_OPEN_INPUT):
	Likewise.
	* emulparams/elf_l1om.sh (CHECK_RELOCS_AFTER_OPEN_INPUT):
	Likewise.

2016-05-05  H.J. Lu  <hongjiu.lu@intel.com>

	* testsuite/ld-x86-64/pr18591.d: Pass --no-relax to ld.

2016-05-04  H.J. Lu  <hongjiu.lu@intel.com>

	* ldlang.c (init_os): Pass %E to einfo when bfd_section == NULL.

2016-05-04  Maciej W. Rozycki  <macro@imgtec.com>

	* testsuite/ld-unique/unique.d: New test.
	* testsuite/ld-unique/unique.exp: Run the new test.  Adjust
	messages for compiled tests.

2016-05-04  Senthil Kumar Selvaraj  <senthil_kumar.selvaraj@atmel.com>

	* testsuite/ld-elf/pr18735.d: Allow other symbols.
	* testsuite/ld-elf/sec64k.exp: Skip 64ksec for avr.
	* testsuite/ld-gc/pr14265.d: Allow other symbols.
	* testsuite/ld-plugin/plugin.exp: Add PR ld/17973 to
	plugin_tests only if check_shared_lib_support is true.
	* testsuite/ld-selective/selective.exp: Add --section-start
	flag for avr.

2016-05-03  Maciej W. Rozycki  <macro@imgtec.com>

	PR 10549
	* testsuite/ld-unique/unique.exp: Also run for `mips*-*-*'.

2016-05-03  Jiong Wang  <jiong.wang@arm.com>

	* emultempl/aarch64elf.em (--no-apply-dynamic-relocs): New option.
	* NEWS: Mention --no-apply-dynamic-relocs.
	* ld.texinfo (ld and the ARM family): Document
	--no-apply-dynamic-relocs.
	* testsuite/ld-aarch64/rela-abs-relative.s: New test source.
	* testsuite/ld-aarch64/rela-abs-relative.d: New expected result.
	* testsuite/ld-aarch64/rela-abs-relative-be.d: Likewise for big-endian.
	* estsuite/ld-aarch64/rela-abs-relative-opt.d: Likewise, but enable new
	option.

2016-05-03  Senthil Kumar Selvaraj  <senthil_kumar.selvaraj@atmel.com>

	* testsuite/ld-elfcomm/elfcomm.exp: Check for shared lib support
	before running STT_COMMON tests.

2016-04-29  H.J. Lu  <hongjiu.lu@intel.com>

	* config/default.exp (NOPIE_CFLAGS): Download source only on
	remote host.
	(NOPIE_LDFLAGS): Likewise.
	* testsuite/lib/ld-lib.exp (check_lto_available): Likewise.
	(check_lto_fat_available): Likewise.
	(check_lto_shared_available): Likewise.
	(check_ifunc_available): Likewise.
	(check_ifunc_attribute_available): Likewise.

2016-04-27  H.J. Lu  <hongjiu.lu@intel.com>

	* testsuite/ld-elf/compressed1b.d: Only run for Linux/GNU targets.

2016-04-27  H.J. Lu  <hongjiu.lu@intel.com>

	PR ld/20006
	* testsuite/ld-elfvsb/elfvsb.exp (COMPRESS_LDFLAG): New.
	(visibility_run): Pass COMPRESS_LDFLAG to visibility_test on
	ELF targets.

2016-04-27  H.J. Lu  <hongjiu.lu@intel.com>

	* testsuite/ld-elf/compressed1b.d: Pass
	--compress-debug-sections=none to ld.
	* testsuite/ld-elf/compressed1c.d: Likewise.

2016-04-27  Alan Modra  <amodra@gmail.com>

	PR target/19985
	* configure.tgt: Don't use var+=.

2016-04-25  Nick Clifton  <nickc@redhat.com>

	PR target/19985
	* configure.tgt: Include big endian PPC64 emulations with little
	endian PPC64 targets.

2016-04-25  Senthil Kumar Selvaraj  <senthil_kumar.selvaraj@atmel.com>

	* scripttempl/avrtiny.sc (.text): Do not set LMA to zero.

2016-04-21  Nick Clifton  <nickc@redhat.com>

	* ldlang.c (lang_check_relocs): Use bfd_link_check_relocs in
	prefernce to _bfd_elf_link_check_relocs.  Drop test for ELF
	targets.  Do not stop the checks when problems are encountered.

2016-04-21  Alan Modra  <amodra@gmail.com>

	* testsuite/ld-scripts/cross3.t: Add commonly used data
	and text section names to output section statements.
	* testsuite/ld-scripts/cross4.t: Likewise.
	* testsuite/ld-scripts/cross5.t: Likewise.
	* testsuite/ld-scripts/cross6.t: Likewise.
	* testsuite/ld-scripts/cross7.t: Likewise.

2016-04-20  H.J. Lu  <hongjiu.lu@intel.com>

	* ldlang.c (lang_check_relocs): New function.
	(lang_process): Call lang_check_relocs after lang_gc_sections.
	* emultempl/elf32.em (gld${EMULATION_NAME}_before_parse): Don't
	call _bfd_elf_link_check_relocs here.

2016-04-20  H.J. Lu  <hongjiu.lu@intel.com>

	PR ld/19972
	* testsuite/ld-elf/eh6.d: Pass -rW to readelf and check for
	R_386_NONE or R_X86_64_NONE.

2016-04-20  H.J. Lu  <hongjiu.lu@intel.com>

	* testsuite/ld-x86-64/pic1.d: New file.
	* testsuite/ld-x86-64/pic1.s: Likewise.
	* testsuite/ld-x86-64/x86-64.exp: Run pic1.

2016-04-20  H.J. Lu  <hongjiu.lu@intel.com>

	* testsuite/ld-x86-64/pie2.d: New file.
	* testsuite/ld-x86-64/pie2.s: Likewise.
	* testsuite/ld-x86-64/x86-64.exp: Run pie2.

2016-04-20  H.J. Lu  <hongjiu.lu@intel.com>

	PR ld/19969
	* testsuite/ld-x86-64/pr19969.d: New file.
	* testsuite/ld-x86-64/pr19969a.S: Likewise.
	* testsuite/ld-x86-64/pr19969b.S: Likewise.
	* testsuite/ld-x86-64/x86-64.exp: Run pr19969 tests.

2016-04-20  H.J. Lu  <hongjiu.lu@intel.com>

	* emulparams/elf32_x86_64.sh (CHECK_RELOCS_AFTER_OPEN_INPUT):
	New.
	* emulparams/elf_i386.sh (CHECK_RELOCS_AFTER_OPEN_INPUT):
	Likewise.
	* emulparams/elf_i386_be.sh (CHECK_RELOCS_AFTER_OPEN_INPUT):
	Likewise.
	* emulparams/elf_i386_chaos.sh (CHECK_RELOCS_AFTER_OPEN_INPUT):
	Likewise.
	* emulparams/elf_i386_ldso.sh (CHECK_RELOCS_AFTER_OPEN_INPUT):
	Likewise.
	* emulparams/elf_i386_vxworks.sh (CHECK_RELOCS_AFTER_OPEN_INPUT):
	Likewise.
	* emulparams/elf_x86_64.sh (CHECK_RELOCS_AFTER_OPEN_INPUT):
	Likewise.
	* emulparams/i386nto.sh (CHECK_RELOCS_AFTER_OPEN_INPUT):
	Likewise.
	* emultempl/elf32.em (gld${EMULATION_NAME}_before_parse):
	Set check_relocs_after_open_input to TRUE if
	CHECK_RELOCS_AFTER_OPEN_INPUT is yes.
	(gld${EMULATION_NAME}_after_open): Call
	_bfd_elf_link_check_relocs on all inputs if
	check_relocs_after_open_input is TRUE.

2016-04-20  H.J. Lu  <hongjiu.lu@intel.com>

	* testsuite/ld-elf/eh6.s: Replace .long with .dc.a on
	my_personality_v0.

2016-04-20  Trevor Saunders  <tbsaunde+binutils@tbsaunde.org>

	* emultempl/scoreelf.em: Likewise.

2016-04-19  H.J. Lu  <hongjiu.lu@intel.com>

	PR ld/19719
	* testsuite/ld-x86-64/pr19719.d: New file.
	* testsuite/ld-x86-64/pr19719.s: Likewise.
	* testsuite/ld-x86-64/x86-64.exp: Run pr19719.

2016-04-18  Matthew Fortune  <matthew.fortune@imgtec.com>

	* ld.texinfo: Document NOCROSSREFS_TO script command.
	* ldlang.h (struct lang_nocrossrefs): Add onlyfirst field.
	(lang_add_nocrossref_to): New prototype.
	* ldcref.c (check_local_sym_xref): Use onlyfirst to only look for
	symbols defined in the first section.
	(check_nocrossref): Likewise.
	* ldgram.y (NOCROSSREFS_TO): New script command.
	* ldlang.c (lang_add_nocrossref): Set onlyfirst to FALSE.
	(lang_add_nocrossref_to): New function.
	* ldlex.l (NOCROSSREFS_TO): New token.
	* NEWS: Mention NOCROSSREFS_TO.
	* testsuite/ld-scripts/cross4.t: New file.
	* testsuite/ld-scripts/cross5.t: Likewise.
	* testsuite/ld-scripts/cross6.t: Likewise.
	* testsuite/ld-scripts/cross7.t: Likewise.
	* testsuite/ld-scripts/crossref.exp: Run 4 new NOCROSSREFS_TO
	tests.

2016-04-15  H.J. Lu  <hongjiu.lu@intel.com>

	* Makefile.in: Regenerated with automake 1.11.6.
	* aclocal.m4: Likewise.

2016-04-14  Andrew Burgess  <andrew.burgess@embecosm.com>

	* testsuite/ld-arc/arc.exp: New file.
	* testsuite/ld-arc/nps-1.s: New file.
	* testsuite/ld-arc/nps-1a.d: New file.
	* testsuite/ld-arc/nps-1b.d: New file.
	* testsuite/ld-arc/nps-1b.err: New file.

2016-04-14  Nick Clifton  <nickc@redhat.com>

	PR 19457
	* testsuite/ld-scripts/script.exp (extract_symbol_test): Add
	exceptions for Mingw and Cygwin.

2016-04-13  Andrew Burgess  <andrew.burgess@embecosm.com>

	* testsuite/lib/ld-lib.exp (run_dump_test): Initialise
	check_ld(terminal).

2016-04-13  H.J. Lu  <hongjiu.lu@intel.com>

	PR ld/19774
	* testsuite/ld-x86-64/x86-64.exp: Link tmpdir/pr17689b.o before
	tmpdir/pr17689.so, fix gotpcrel1 test and add more --as-needed
	tests.

2016-04-11  H.J. Lu  <hongjiu.lu@intel.com>

	PR ld/19939
	* testsuite/ld-i386/i386.exp: Run PR ld/19939 tests.
	* testsuite/ld-x86-64/x86-64.exp: Likewise.
	* testsuite/ld-i386/pr19939.s: New file.
	* testsuite/ld-i386/pr19939a.d: Likewise.
	* testsuite/ld-i386/pr19939b.d: Likewise.
	* testsuite/ld-x86-64/pr19939.s: Likewise.
	* testsuite/ld-x86-64/pr19939a.d: Likewise.
	* testsuite/ld-x86-64/pr19939b.d: Likewise.

2016-04-09  Oleg Endo  <olegendo@gcc.gnu.org>

	* emulparams/shelf.sh: Set stack area to 0x3FFFFF00.

2016-04-08  Alan Modra  <amodra@gmail.com>

	PR 18452
	* ldlang.c (maybe_overlays): Delete.
	(lang_size_sections_1): Remove code setting maybe_overlays.
	(lang_check_section_addresses): Instead detect overlays by
	exact match of section VMAs here.  Fix memory leak.

2016-04-08  Dan Gisselquist  <dgisselq@ieee.org>

	* ldlang.c (print_output_section_statement): Show minfo size
	in target machine address units.
	(print_reloc_statement): Likewise.
	(print_padding_statement): Likewise.
	(print_data_statement): Likewise.  Ensure minimum print_dot
	increment of one address unit.

2016-04-07  Andrew Burgess  <andrew.burgess@embecosm.com>

	* emulparams/arc-endianness.sh: Make little endian default choice.

2016-04-07  Nick Clifton  <nickc@redhat.com>

	* scripttempl/elf32msp430.sc (.MSP430.attributes): Fix typo in
	section name.
	* scripttempl/elf32msp430_3.sc (.MSP430.attributes): Likewise.

2016-04-05  Andrew Burgess  <andrew.burgess@embecosm.com>

	* emulparams/arc-endianness.sh: New file.
	* emulparams/arcebelf.sh: Deleted.
	* emulparams/arcebelf_prof.sh: Deleted.
	* emulparams/arceblinux.sh: Deleted.
	* emulparams/arceblinux_prof.sh: Deleted.
	* emulparams/arcelf.sh: Include arc-endinness.sh.
	* emulparams/arcelf_prof.sh: Include arc-endinness.sh.
	* emulparams/arclinux.sh: Include arc-endinness.sh.
	* emulparams/arclinux_prof.sh: Include arc-endinness.sh.
	* emulparams/arcv2elf.sh: Include arc-endinness.sh.
	* emulparams/arcv2elfx.sh: Include arc-endinness.sh.
	* testsuite/ld-elf/compressed1d.d: Update pattern for big and
	little endian arc targets.
	* testsuite/ld-elf/eh-frame-hdr.d: Likewise.
	* testsuite/ld-elf/group1.d: Likewise.
	* testsuite/ld-elf/group3b.d: Likewise.
	* testsuite/ld-elf/group8a.d: Likewise.
	* testsuite/ld-elf/group8b.d: Likewise.
	* testsuite/ld-elf/group9a.d: Likewise.
	* testsuite/ld-elf/group9b.d: Likewise.
	* testsuite/ld-elf/linkonce2.d: Likewise.
	* testsuite/ld-elf/pr12851.d: Likewise.
	* testsuite/ld-elf/pr12975.d: Likewise.
	* testsuite/ld-elf/pr13177.d: Likewise.
	* testsuite/ld-elf/pr13195.d: Likewise.
	* testsuite/ld-elf/pr17615.d: Likewise.
	* testsuite/ld-elf/pr19162.d: Likewise.
	* testsuite/ld-elf/sec64k.exp: Likewise.
	* testsuite/lib/ld-lib.exp: Likewise.

2016-04-05  Maciej W. Rozycki  <macro@imgtec.com>

	PR ld/19908
	* testsuite/ld-cris/tls-e-20.d: Adjust for hidden symbol
	handling fix.
	* testsuite/ld-cris/tls-e-20a.d: Likewise.
	* testsuite/ld-cris/tls-e-21.d: Likewise.
	* testsuite/ld-cris/tls-e-23.d: Likewise.
	* testsuite/ld-cris/tls-e-80.d: Likewise.
	* testsuite/ld-cris/tls-gd-3h.d: Likewise.
	* testsuite/ld-cris/tls-leie-19.d: Likewise.
	* testsuite/ld-mips-elf/export-class-ref-lib.sd: New test.
	* testsuite/ld-mips-elf/export-hidden-ref.sd: New test.
	* testsuite/ld-mips-elf/export-internal-ref.sd: New test.
	* testsuite/ld-mips-elf/export-protected-ref.sd: New test.
	* testsuite/ld-mips-elf/export-class-ref-f0.s: New test source.
	* testsuite/ld-mips-elf/export-class-ref-f1.s: New test source.
	* testsuite/ld-mips-elf/export-class-ref-f2.s: New test source.
	* testsuite/ld-mips-elf/mips-elf.exp: Run the new tests.

2016-04-05  Cupertino Miranda  <cmiranda@synopsys.com>

	* testsuite/ld-discard/extern.d: Removed xfail for ARC.
	* testsuite/ld-discard/start.d: Likewise.
	* testsuite/ld-discard/static.d: Likewise.
	* testsuite/ld-elf/group1.d: Likewise.
	* testsuite/ld-elf/group3b.d: Likewise.
	* testsuite/ld-elf/orphan-region.d: Likewise.
	* testsuite/ld-elf/orphan.d: Likewise.
	* testsuite/ld-elf/orphan3.d: Likewise.
	* testsuite/ld-elf/pr349.d: Likewise.
	* testsuite/ld-elf/warn1.d: Likewise.
	* testsuite/ld-elf/warn2.d: Likewise.
	* testsuite/ld-elf/warn3.d: Likewise.
	* testsuite/ld-scripts/crossref.exp: Add __SDATA_BEGIN__ symbol
	through linker flags.
	* testsuite/ld-srec/srec.exp: Set as xfail.

2016-04-04  H.J. Lu  <hongjiu.lu@intel.com>

	PR ld/19827
	* testsuite/ld-i386/pr19827-nacl.rd: New file.
	* testsuite/ld-x86-64/pr19827-nacl.rd: Likewise.

2016-04-04  Nick Clifton  <nickc@redhat.com>

	PR 19803
	* emultempl/pe.em (change_undef): New function.  Encapsulates
	duplicated code in pe_fixup_stdcalls and adds the newly defined
	sym to the gc root list.
	(pe_fixup_stdcall): Use the new function.
	* pe-dll.c (process_def_file_and_drectve); Add alias of exported
	symbol to gc root list.

2016-03-31  Alan Modra  <amodra@gmail.com>

	* ldlang.c (TO_ADDR, TO_SIZE, opb_shift): Move earlier in file.
	(lang_insert_orphan): Use TO_ADDR in __stop sym calculation.
	(print_input_section): Don't use TO_ADDR when printing section
	size.
	(lang_size_sections_1): Use TO_ADDR in overlay lma calculation.
	(lang_size_sections): Use TO_ADDR in relro end calculation.

2016-03-30  Andrew Burgess  <andrew.burgess@embecosm.com>

	* testsuite/lib/ld-lib.exp (run_dump_test): Fix check of return
	value from regexp_diff.
	* testsuite/ld-elf/orphan-5.l: Fix expected output.
	* testsuite/ld-elf/orphan-6.l: Likewise.

2016-03-30  Alan Modra  <amodra@gmail.com>

	PR 18452
	* ldlang.c (maybe_overlays): New static var.
	(lang_size_sections_1): Set it here.
	(struct check_sec): New.
	(sort_sections_by_lma): Adjust for array of structs.
	(sort_sections_by_vma): New function.
	(lang_check_section_addresses): Check both LMA and VMA for overlap.
	* testsuite/ld-scripts/rgn-over7.d: Adjust.

2016-03-30  Alan Modra  <amodra@gmail.com>

	* ldlang.c (lang_size_sections_1): Correct code detecting a
	backward non-overlapping move.

2016-03-30  Alan Modra  <amodra@gmail.com>

	* ldlang.c (IS_TBSS): New macro, extracted from..
	(IGNORE_SECTION): ..here.
	(lang_size_sections_1): Use IS_TBSS and IGNORE_SECTION.
	(lang_size_sections, lang_do_assignments_1): Use IS_TBSS.

2016-03-22  Nick Clifton  <nickc@redhat.com>

	PR ld/19803
	* ldlang.c (lang_add_gc_name): New function.  Adds the provided
	symbol name to the list of gc symbols.
	(lang_process): Call lang_add_gc_name with entry_symbol_default if
	entry_symbol.name is NULL.  Use lang_add_gc_name to add the init
	and fini function names.
	* pe-dll.c (process_def_file_and_drectve): Add exported names to
	the gc symbol list.
	* testsuite/ld-pe/pr19803.s: Do not export _testval symbol.
	* testsuite/ld-pe/pr19803.d: Tweak expected output.

2016-03-22  Nick Clifton  <nickc@redhat.com>

	* configure: Regenerate.

2016-03-21  Nick Clifton  <nickc@redhat.com>

	* emultempl/msp430.em: Replace use of alloca with call to xmalloc.
	* plugin.c: Likewise.
	* pe-dll.c: Likewise.

2016-03-18  Awson  <kyrab@mail.ru>

	PR 19531
	* scripttempl/pe.sc (.rdata_runtime_pseudo_reloc): Always KEEP
	this section.
	* scripttempl/pep.sc (.rdata_runtime_pseudo_reloc): Likewise.

2016-03-18  Senthil Kumar Selvaraj  <senthil_kumar.selvaraj@atmel.com>

	* ld-avr/gc-section-debugline.d: Relax regex check for CU.

2016-03-15  H.J. Lu  <hongjiu.lu@intel.com>

	PR ld/19827
	* testsuite/ld-i386/i386.exp: Run PR ld/19827 tests.
	* testsuite/ld-x86-64/x86-64.exp: Likewise.
	* testsuite/ld-i386/pr19827.rd: New file.
	* testsuite/ld-i386/pr19827a.S: Likewise.
	* testsuite/ld-i386/pr19827b.S: Likewise.
	* testsuite/ld-x86-64/pr19827.rd: Likewise.
	* testsuite/ld-x86-64/pr19827a.S: Likewise.
	* testsuite/ld-x86-64/pr19827b.S: Likewise.

2016-03-15  H.J. Lu  <hongjiu.lu@intel.com>

	PR ld/19807
	* Makefile.am (ELF_X86_DEPS): Add
	$(srcdir)/emulparams/reloc_overflow.sh.
	* Makefile.in: Regenerated.
	* NEWS: Mention -z noreloc-overflow.
	* ld.texinfo: Document -z noreloc-overflow.
	* emulparams/elf32_x86_64.sh: Source
	${srcdir}/emulparams/reloc_overflow.sh.
	* emulparams/elf_x86_64.sh: Likewise.
	* emulparams/reloc_overflow.sh: New file.
	* testsuite/ld-x86-64/pr19807-1.s: New file.
	* testsuite/ld-x86-64/pr19807-1a.d: Likewise.
	* testsuite/ld-x86-64/pr19807-1b.d: Likewise.
	* testsuite/ld-x86-64/pr19807-2.s: Likewise.
	* testsuite/ld-x86-64/pr19807-2a.d: Likewise.
	* testsuite/ld-x86-64/pr19807-2b.d: Likewise.
	* testsuite/ld-x86-64/pr19807-2c.d: Likewise.
	* testsuite/ld-x86-64/pr19807-2d.d: Likewise.
	* testsuite/ld-x86-64/pr19807-2e.d: Likewise.
	* testsuite/ld-x86-64/x86-64.exp: Run PR ld/19807 tests.

2016-03-13  H.J. Lu  <hongjiu.lu@intel.com>

	PR ld/19539
	* testsuite/ld-i386/i386.exp: Run pr19539.
	* testsuite/ld-i386/pr19539.d: New file.
	* testsuite/ld-i386/pr19539.s: Likewise.
	* testsuite/ld-i386/pr19539.t: Likewise.
	* testsuite/ld-x86-64/pr19539.s: Likewise.
	* testsuite/ld-x86-64/pr19539.t: Likewise.
	* testsuite/ld-x86-64/pr19539a.d: Likewise.
	* testsuite/ld-x86-64/pr19539b.d: Likewise.
	* testsuite/ld-x86-64/x86-64.exp: Run pr19539a and pr19539b.

2016-03-10  Mickael Guene  <mickael.guene@st.com>

	PR gas/19744
	* testsuite/ld-arm/arm-elf.exp: New tests.
	* testsuite/ld-arm/thumb1-adds-armv7-m.s: New.
	* testsuite/ld-arm/thumb1-movs-armv7-m.s: New.

2016-03-10  Nick Clifton  <nickc@redhat.com>

	* scripttempl/elf32msp430.sc (.rodata): Remove spurious LONG(0).

2016-03-09  Pedro Alves  <palves@redhat.com>

	* scripttempl/v850.sc: Use "v850:old-gcc-abi" as OUTPUT_ARCH.
	* scripttempl/v850_rh850.sc: Use "v850:rh850" as OUTPUT_ARCH.

2016-03-08  H.J. Lu  <hongjiu.lu@intel.com>

	PR ld/19789
	* testsuite/ld-elf/pr19789.d: New file.
	* testsuite/ld-elf/pr19789.s: Likewise.

2016-03-08  H.J. Lu  <hongjiu.lu@intel.com>

	PR ld/19784
	* testsuite/ld-i386/i386.exp: Remove pr19636-2e-nacl test.
	* testsuite/ld-i386/pr19636-2e-nacl.d: Moved to ...
	* testsuite/ld-i386/pr19636-2e.d: Here.  Remove notarget.
	* testsuite/ld-ifunc/ifunc.exp: Run PR ld/19784 tests.
	* testsuite/ld-ifunc/pass.out: New file.
	* testsuite/ld-ifunc/pr19784a.c: Likewise.
	* testsuite/ld-ifunc/pr19784b.c: Likewise.
	* testsuite/ld-ifunc/pr19784c.c: Likewise.

2016-03-08  H.J. Lu  <hongjiu.lu@intel.com>

	PR ld/19774
	* testsuite/ld-ifunc/ifunc.exp: Link tmpdir/pr18808a.o before
	tmpdir/libpr18808.so.  Link tmpdir/pr18841a.o before
	tmpdir/libpr18841b.so and tmpdir/libpr18841c.so.  Test
	--as-needed for pr18841c.

2016-03-07  H.J. Lu  <hongjiu.lu@intel.com>

	PR ld/19774
	* testsuite/ld-i386/i386.exp: Link tmpdir/pr18900.o before
	tmpdir/pr18900.so and test --as-needed.  Link tmpdir/gotpc1.o
	before tmpdir/got1d.so and test --as-needed.
	* testsuite/ld-x86-64/x86-64.exp: Link tmpdir/pr18900.o before
	tmpdir/pr18900.so and test --as-needed.

2016-03-07  Jiong Wang  <jiong.wang@arm.com>

	* testsuite/ld-aarch64/implicit_got_section_1.s: New test source file.
	* testsuite/ld-aarch64/implicit_got_section_1.d: New test expected
	result.
	* testsuite/ld-aarch64/aarch64-elf.exp: Run new test.

2016-03-06  H.J. Lu  <hongjiu.lu@intel.com>

	* testsuite/ld-i386/i386.exp: Link tmpdir/copyreloc-main.o
	before tmpdir/copyreloc-lib.so and test --as-needed.
	* testsuite/ld-x86-64/x86-64.exp: Likewise.

2016-03-04  H.J. Lu  <hongjiu.lu@intel.com>

	PR ld/19579
	* testsuite/ld-elf/pr19579a.c: New file.
	* testsuite/ld-elf/pr19579b.c: Likewise.
	* testsuite/ld-elf/shared.exp: Run PR ld/19579 test.

2016-03-02  H.J. Lu  <hongjiu.lu@intel.com>

	* testsuite/ld-elf/pr19162.d: Skip hppa-*-*.

2016-03-02  H.J. Lu  <hongjiu.lu@intel.com>

	* testsuite/ld-elf/shared.exp (mix_pic_and_non_pic): Add xfails.
	Xfail mix_pic_and_non_pic on "arm*-*-*" "aarch64*-*-*".

2016-03-02  H.J. Lu  <hongjiu.lu@intel.com>

	PR ld/19739
	* emultempl/mmo.em (mmo_place_orphan): Don't merge flags of other
	input sections for relocatable link.
	* emultempl/pe.em (gld_${EMULATION_NAME}_place_orphan): Likewise.
	* emultempl/pep.em (gld_${EMULATION_NAME}_place_orphan): Likewise.

2016-03-01  H.J. Lu  <hongjiu.lu@intel.com>

	PR ld/19739
	* emultempl/elf32.em (gld${EMULATION_NAME}_place_orphan): Don't
	merge flags of other input sections for relocatable link.

2016-03-01  H.J. Lu  <hongjiu.lu@intel.com>

	* testsuite/ld-plugin/lto.exp: Update PR ld/12365 test for GCC 6.

2016-03-01  H.J. Lu  <hongjiu.lu@intel.com>

	* testsuite/ld-elf/pr19162.d: Skip arc target.

2016-02-29  H.J. Lu  <hongjiu.lu@intel.com>

	PR ld/19162
	* testsuite/ld-elf/pr19162.d: New file.
	* testsuite/ld-elf/pr19162a.s: Likwise.
	* testsuite/ld-elf/pr19162b.s: Likwise.

2016-02-29 Cupertino Miranda  <cmiranda@synopsys.com>

	* testsuite/ld-elf/merge.d: Removed xfail for ARC.
	* testsuite/ld-elf/merge2.d: Likewise.
	* testsuite/ld-elf/merge3.d: Likewise.

2016-02-29  Cupertino Miranda  <Cupertino.Miranda@synopsys.com>

	* scripttempl/arclinux.sc: Force .tdata and .tbss to always be
	generated.

2016-02-26  Renlin Li  <renlin.li@arm.com>

	* testsuite/ld-aarch64/aarch64-elf.exp: Run new testcases.
	* testsuite/ld-aarch64/emit-relocs-270.d: Update to use new boundary.
	* testsuite/ld-aarch64/emit-relocs-271.d: Likewise.
	* testsuite/ld-aarch64/emit-relocs-272.d: Likewise.
	* testsuite/ld-aarch64/emit-relocs-270-overflow.d: New.
	* testsuite/ld-aarch64/emit-relocs-270-overflow.s: New.
	* testsuite/ld-aarch64/emit-relocs-271-overflow.d: New.
	* testsuite/ld-aarch64/emit-relocs-271-overflow.s: New.
	* testsuite/ld-aarch64/emit-relocs-272-overflow.d: New.
	* testsuite/ld-aarch64/emit-relocs-272-overflow.s: New.

2016-02-26  H.J. Lu  <hongjiu.lu@intel.com>

	PR ld/19609
	* testsuite/ld-i386/got1.dd: Updated.
	* testsuite/ld-i386/lea1c.d: Likewise.
	* testsuite/ld-i386/load1-nacl.d: Likewise.
	* testsuite/ld-i386/load1.d: Likewise.
	* testsuite/ld-i386/load4b.d: Likewise.
	* testsuite/ld-i386/load5b.d: Likewise.
	* testsuite/ld-i386/mov1b.d: Likewise.
	* testsuite/ld-x86-64/mov1b.d: Likewise.
	* testsuite/ld-x86-64/mov1d.d: Likewise.
	* testsuite/ld-ifunc/ifunc-21-i386.d: Likewise.
	* testsuite/ld-ifunc/ifunc-21-x86-64.d: Likewise.
	* testsuite/ld-ifunc/ifunc-22-i386.d: Likewise.
	* testsuite/ld-ifunc/ifunc-22-x86-64.d: Likewise.
	* testsuite/ld-x86-64/gotpcrel1.dd: Likewise.
	* testsuite/ld-x86-64/lea1a.d: Likewise.
	* testsuite/ld-x86-64/lea1b.d: Likewise.
	* testsuite/ld-x86-64/lea1c.d: Likewise.
	* testsuite/ld-x86-64/lea1d.d: Likewise.
	* testsuite/ld-x86-64/lea1e.d: Likewise.
	* testsuite/ld-x86-64/lea1f.d: Likewise.
	* testsuite/ld-x86-64/mov1b.d: Likewise.
	* testsuite/ld-x86-64/mov1d.d: Likewise.
	* testsuite/ld-x86-64/pr13082-3b.d: Likewise.
	* testsuite/ld-x86-64/pr13082-4b.d: Likewise.
	* testsuite/ld-x86-64/lea1.s: Add tests for 32-bit registers.
	* testsuite/ld-i386/pr19609-1.s: New file.
	* testsuite/ld-i386/pr19609-1a.d: Likewise.
	* testsuite/ld-i386/pr19609-1b.d: Likewise.
	* testsuite/ld-i386/pr19609-1c.d: Likewise.
	* testsuite/ld-i386/pr19609-1d.d: Likewise.
	* testsuite/ld-i386/pr19609-1e.d: Likewise.
	* testsuite/ld-i386/pr19609-1f.d: Likewise.
	* testsuite/ld-i386/pr19609-1g.d: Likewise.
	* testsuite/ld-i386/pr19609-1h.d: Likewise.
	* testsuite/ld-i386/pr19609-1i.d: Likewise.
	* testsuite/ld-i386/pr19609-2.s: Likewise.
	* testsuite/ld-i386/pr19609-2a.d: Likewise.
	* testsuite/ld-i386/pr19609-2b.d: Likewise.
	* testsuite/ld-i386/pr19609-2c.d: Likewise.
	* testsuite/ld-i386/undefweak.s: Likewise.
	* testsuite/ld-i386/undefweaka.d: Likewise.
	* testsuite/ld-i386/undefweakb.d: Likewise.
	* testsuite/ld-x86-64/pr13082-3c.d: Likewise.
	* testsuite/ld-x86-64/pr13082-3d.d: Likewise.
	* testsuite/ld-x86-64/pr19609-1.s: Likewise.
	* testsuite/ld-x86-64/pr19609-1a.d: Likewise.
	* testsuite/ld-x86-64/pr19609-1b.d: Likewise.
	* testsuite/ld-x86-64/pr19609-1c.d: Likewise.
	* testsuite/ld-x86-64/pr19609-1d.d: Likewise.
	* testsuite/ld-x86-64/pr19609-1e.d: Likewise.
	* testsuite/ld-x86-64/pr19609-1f.d: Likewise.
	* testsuite/ld-x86-64/pr19609-1g.d: Likewise.
	* testsuite/ld-x86-64/pr19609-1h.d: Likewise.
	* testsuite/ld-x86-64/pr19609-1i.d: Likewise.
	* testsuite/ld-x86-64/pr19609-1j.d: Likewise.
	* testsuite/ld-x86-64/pr19609-1k.d: Likewise.
	* testsuite/ld-x86-64/pr19609-1l.d: Likewise.
	* testsuite/ld-x86-64/pr19609-1m.d: Likewise.
	* testsuite/ld-x86-64/pr19609-2.s: Likewise.
	* testsuite/ld-x86-64/pr19609-2a.d: Likewise.
	* testsuite/ld-x86-64/pr19609-2b.d: Likewise.
	* testsuite/ld-x86-64/pr19609-2c.d: Likewise.
	* testsuite/ld-x86-64/pr19609-2d.d: Likewise.
	* testsuite/ld-x86-64/pr19609-3.s: Likewise.
	* testsuite/ld-x86-64/pr19609-3a.d: Likewise.
	* testsuite/ld-x86-64/pr19609-3b.d: Likewise.
	* testsuite/ld-x86-64/pr19609-4.s: Likewise.
	* testsuite/ld-x86-64/pr19609-4a.d: Likewise.
	* testsuite/ld-x86-64/pr19609-4b.d: Likewise.
	* testsuite/ld-x86-64/pr19609-4c.d: Likewise.
	* testsuite/ld-x86-64/pr19609-4d.d: Likewise.
	* testsuite/ld-x86-64/pr19609-4e.d: Likewise.
	* testsuite/ld-x86-64/pr19609-5.s: Likewise.
	* testsuite/ld-x86-64/pr19609-5a.d: Likewise.
	* testsuite/ld-x86-64/pr19609-5b.d: Likewise.
	* testsuite/ld-x86-64/pr19609-5c.d: Likewise.
	* testsuite/ld-x86-64/pr19609-5d.d: Likewise.
	* testsuite/ld-x86-64/pr19609-5e.d: Likewise.
	* testsuite/ld-x86-64/pr19609-6.s: Likewise.
	* testsuite/ld-x86-64/pr19609-6a.d: Likewise.
	* testsuite/ld-x86-64/pr19609-6b.d: Likewise.
	* testsuite/ld-x86-64/pr19609-6c.d: Likewise.
	* testsuite/ld-x86-64/pr19609-6d.d: Likewise.
	* testsuite/ld-x86-64/pr19609-7.s: Likewise.
	* testsuite/ld-x86-64/pr19609-7a.d: Likewise.
	* testsuite/ld-x86-64/pr19609-7b.d: Likewise.
	* testsuite/ld-x86-64/pr19609-7c.d: Likewise.
	* testsuite/ld-x86-64/pr19609-7d.d: Likewise.
	* testsuite/ld-i386/i386.exp: Run undefweak tests and tests for
	PR ld/19609.
	* testsuite/ld-x86-64/x86-64.exp: Run pr13082-3c, pr13082-3d
	and tests for PR ld/19609.

2016-02-26  H.J. Lu  <hongjiu.lu@intel.com>

	PR ld/19645
	* NEWS: Mention -z common/-z nocommon for ELF targets.
	* emultempl/elf32.em (gld${EMULATION_NAME}_handle_option): Handle
	-z common and -z nocommon.
	* ld.texinfo: Document -z common/-z nocommon.
	* lexsup.c (elf_shlib_list_options): Add -z common/-z nocommon.
	* testsuite/ld-elf/tls_common.exp: Test --elf-stt-common=no and
	--elf-stt-common=yes with assembler.
	* testsuite/ld-elfcomm/common-1.s: New file.
	* testsuite/ld-elfcomm/common-1a.d: Likewise.
	* testsuite/ld-elfcomm/common-1b.d: Likewise.
	* testsuite/ld-elfcomm/common-1c.d: Likewise.
	* testsuite/ld-elfcomm/common-1d.d: Likewise.
	* testsuite/ld-elfcomm/common-1e.d: Likewise.
	* testsuite/ld-elfcomm/common-1f.d: Likewise.
	* testsuite/ld-elfcomm/common-2.s: Likewise.
	* testsuite/ld-elfcomm/common-2a.d: Likewise.
	* testsuite/ld-elfcomm/common-2b.d: Likewise.
	* testsuite/ld-elfcomm/common-2c.d: Likewise.
	* testsuite/ld-elfcomm/common-2d.d: Likewise.
	* testsuite/ld-elfcomm/common-2e.d: Likewise.
	* testsuite/ld-elfcomm/common-2f.d: Likewise.
	* testsuite/ld-elfcomm/common-3a.rd: Likewise.
	* testsuite/ld-elfcomm/common-3b.rd: Likewise.
	* testsuite/ld-i386/pr19645.d: Likewise.
	* testsuite/ld-i386/pr19645.s: Likewise.
	* testsuite/ld-x86-64/largecomm-1.s: Likewise.
	* testsuite/ld-x86-64/largecomm-1a.d: Likewise.
	* testsuite/ld-x86-64/largecomm-1b.d: Likewise.
	* testsuite/ld-x86-64/largecomm-1c.d: Likewise.
	* testsuite/ld-x86-64/largecomm-1d.d: Likewise.
	* testsuite/ld-x86-64/largecomm-1e.d: Likewise.
	* testsuite/ld-x86-64/largecomm-1f.d: Likewise.
	* testsuite/ld-x86-64/pr19645.d: Likewise.
	* testsuite/ld-x86-64/pr19645.s: Likewise.
	* testsuite/ld-elfcomm/elfcomm.exp: Test --elf-stt-common=yes
	with assembler.
	(assembler_generates_commons): Removed.
	Run -z common/-z nocommon tests.  Run *.d tests.
	* testsuite/ld-i386/i386.exp: Run pr19645.
	* testsuite/ld-x86-64/x86-64.exp: Likewise.
	* testsuite/ld-x86-64/dwarfreloc.exp: Test --elf-stt-common with
	assembler.  Test STT_COMMON with readelf.

2016-02-26  H.J. Lu  <hongjiu.lu@intel.com>

	PR ld/19636
	PR ld/19704
	PR ld/19719
	* Makefile.am (ELF_X86_DEPS): Add dynamic_undefined_weak.sh.
	* Makefile.in: Regenerated.
	* NEWS: Mention -z nodynamic-undefined-weak.
	* ld.texinfo: Document -z nodynamic-undefined-weak.
	* ldmain.c (main): Initialize dynamic_undefined_weak to -1.
	* emulparams/dynamic_undefined_weak.sh: New file.
	* emulparams/elf32_x86_64.sh: Source dynamic_undefined_weak.sh.
	* emulparams/elf_i386.sh: Likewise.
	* emulparams/elf_i386_be.sh: Likewise.
	* emulparams/elf_i386_chaos.sh: Likewise.
	* emulparams/elf_i386_ldso.sh: Likewise.
	* emulparams/elf_i386_vxworks.sh: Likewise.
	* emulparams/elf_iamcu.sh: Likewise.
	* emulparams/elf_k1om.sh: Likewise.
	* emulparams/elf_l1om.sh: Likewise.
	* emulparams/elf_x86_64.sh: Likewise.
	* emulparams/extern_protected_data.sh (PARSE_AND_LIST_OPTIONS):
	Append.
	(PARSE_AND_LIST_ARGS_CASE_Z): Likewise.
	* testsuite/ld-elf/pr19719a.c: New file.
	* testsuite/ld-elf/pr19719b.c: Likewise.
	* testsuite/ld-elf/pr19719c.c: Likewise.
	* testsuite/ld-elf/pr19719d.c: Likewise.
	* testsuite/ld-i386/pr19636-1.s: Likewise.
	* testsuite/ld-i386/pr19636-1a.d: Likewise.
	* testsuite/ld-i386/pr19636-1b.d: Likewise.
	* testsuite/ld-i386/pr19636-1c.d: Likewise.
	* testsuite/ld-i386/pr19636-1d-nacl.d: Likewise.
	* testsuite/ld-i386/pr19636-1d.d: Likewise.
	* testsuite/ld-i386/pr19636-1e.d: Likewise.
	* testsuite/ld-i386/pr19636-1f.d: Likewise.
	* testsuite/ld-i386/pr19636-1g.d: Likewise.
	* testsuite/ld-i386/pr19636-1h.d: Likewise.
	* testsuite/ld-i386/pr19636-1i.d: Likewise.
	* testsuite/ld-i386/pr19636-2.s: Likewise.
	* testsuite/ld-i386/pr19636-2a.d: Likewise.
	* testsuite/ld-i386/pr19636-2b.d: Likewise.
	* testsuite/ld-i386/pr19636-2c-nacl.d: Likewise.
	* testsuite/ld-i386/pr19636-2c.d: Likewise.
	* testsuite/ld-i386/pr19636-2d-nacl.d: Likewise.
	* testsuite/ld-i386/pr19636-2d.d: Likewise.
	* testsuite/ld-i386/pr19636-2e-nacl.d: Likewise.
	* testsuite/ld-i386/pr19636-2e.d: Likewise.
	* testsuite/ld-i386/pr19636-3.s: Likewise.
	* testsuite/ld-i386/pr19636-3a.d: Likewise.
	* testsuite/ld-i386/pr19636-3b.d: Likewise.
	* testsuite/ld-i386/pr19636-3c.d: Likewise.
	* testsuite/ld-i386/pr19636-3d.d: Likewise.
	* testsuite/ld-i386/pr19636-3e.d: Likewise.
	* testsuite/ld-i386/pr19636-3f.d: Likewise.
	* testsuite/ld-i386/pr19636-3g.d: Likewise.
	* testsuite/ld-i386/pr19636-4.s: Likewise.
	* testsuite/ld-i386/pr19636-4a.d: Likewise.
	* testsuite/ld-i386/pr19636-4b.d: Likewise.
	* testsuite/ld-i386/pr19636-4c.d: Likewise.
	* testsuite/ld-i386/pr19636-4d.d: Likewise.
	* testsuite/ld-i386/pr19704.out: Likewise.
	* testsuite/ld-i386/pr19704a.c: Likewise.
	* testsuite/ld-i386/pr19704b.c: Likewise.
	* testsuite/ld-x86-64/pr19636-1.s: Likewise.
	* testsuite/ld-x86-64/pr19636-1a.d: Likewise.
	* testsuite/ld-x86-64/pr19636-1b.d: Likewise.
	* testsuite/ld-x86-64/pr19636-1c.d: Likewise.
	* testsuite/ld-x86-64/pr19636-1d.d: Likewise.
	* testsuite/ld-x86-64/pr19636-1e.d: Likewise.
	* testsuite/ld-x86-64/pr19636-1f.d: Likewise.
	* testsuite/ld-x86-64/pr19636-1g.d: Likewise.
	* testsuite/ld-x86-64/pr19636-2.s: Likewise.
	* testsuite/ld-x86-64/pr19636-2a.d: Likewise.
	* testsuite/ld-x86-64/pr19636-2b.d: Likewise.
	* testsuite/ld-x86-64/pr19636-2c.d: Likewise.
	* testsuite/ld-x86-64/pr19636-2d-nacl.d: Likewise.
	* testsuite/ld-x86-64/pr19636-2d.d: Likewise.
	* testsuite/ld-x86-64/pr19636-2e.d: Likewise.
	* testsuite/ld-x86-64/pr19636-2f.d: Likewise.
	* testsuite/ld-x86-64/pr19636-2g.d: Likewise.
	* testsuite/ld-x86-64/pr19636-2h.d: Likewise.
	* testsuite/ld-x86-64/pr19636-2i.d: Likewise.
	* testsuite/ld-x86-64/pr19636-3.s: Likewise.
	* testsuite/ld-x86-64/pr19636-3a.d: Likewise.
	* testsuite/ld-x86-64/pr19636-3b.d: Likewise.
	* testsuite/ld-x86-64/pr19636-3c.d: Likewise.
	* testsuite/ld-x86-64/pr19636-3d.d: Likewise.
	* testsuite/ld-x86-64/pr19704.out: Likewise.
	* testsuite/ld-x86-64/pr19704a.c: Likewise.
	* testsuite/ld-x86-64/pr19704b.c: Likewise.
	* testsuite/ld-elf/shared.exp (mix_pic_and_non_pic): New.
	Run mix_pic_and_non_pic.
	* testsuite/ld-i386/i386.exp (undefined_weak): New.
	Run undefined_weak and PR ld/19636 tests.
	* testsuite/ld-x86-64/x86-64.exp: Likewise.
	* testsuite/ld-x86-64/pr13082-3b.d: Updated.
	* testsuite/ld-x86-64/pr13082-4b.d: Likewise.

2016-02-25  Nick Clifton  <nickc@redhat.com>

	* ld.h (struct ld_config_type): Remove specified_data_size field.

2016-02-24  H.J. Lu  <hongjiu.lu@intel.com>

	PR ld/19698
	* testsuite/ld-elf/pr19698.d: New file.
	* testsuite/ld-elf/pr19698.s: Likewise.
	* testsuite/ld-elf/pr19698.t: Likewise.

2016-02-23  H.J. Lu  <hongjiu.lu@intel.com>

	* Makefile.am (ELF_X86_DEPS): New.
	(eelf_i386.c): Replace $(ELF_DEPS) with $(ELF_X86_DEPS).
	(eelf_i386_chaos.c): Likewise.
	(eelf_i386_fbsd.c): Likewise.
	(eelf_i386_ldso.c): Likewise.
	(eelf_i386_nacl.c): Likewise.
	(eelf_i386_sol2.c): Likewise.
	(eelf_iamcu.c): Likewise.
	(eelf32_x86_64.c): Likewise.
	(eelf32_x86_64_nacl.c): Likewise.
	(eelf_l1om.c): Likewise.
	(eelf_l1om_fbsd.c): Likewise.
	(eelf_k1om.c): Likewise.
	(eelf_k1om_fbsd.c): Likewise.
	(eelf_x86_64.c): Likewise.
	(eelf_x86_64_cloudabi.c): Likewise.
	(eelf_x86_64_fbsd.c): Likewise.
	(eelf_x86_64_sol2.c): Likewise.
	* Makefile.in: Regenerated.

2016-02-23  H.J. Lu  <hongjiu.lu@intel.com>

	* testsuite/ld-frv/fdpic-pie-6.d: Updated.
	* testsuite/ld-mips-elf/pie-n32.d: Likewise.
	* testsuite/ld-mips-elf/pie-n64.d: Likewise.
	* testsuite/ld-mips-elf/pie-o32.d: Likewise.

2016-02-20  H.J. Lu  <hongjiu.lu@intel.com>

	* testsuite/ld-elf/pr19539.d: Skip cris*-*-* targets.

2016-02-18  H.J. Lu  <hongjiu.lu@intel.com>

	* testsuite/ld-elf/pr19617a.d: Enable only for *-*-linux*,
	*-*-gnu* and *-*-solaris*.
	* testsuite/ld-elf/pr19617b.d: Likewise.
	* testsuite/ld-elf/pr19617c.d: Likewise.

2016-02-18  H.J. Lu  <hongjiu.lu@intel.com>

	PR ld/19617
	* testsuite/ld-elf/pr19617.s: New file.
	* testsuite/ld-elf/pr19617a.d: Likewise.
	* testsuite/ld-elf/pr19617b.d: Likewise.
	* testsuite/ld-elf/pr19617c.d: Likewise.

2016-02-18  Nick Clifton  <nickc@redhat.com>

	* Makefile.am (CXX_FOR_TARGET): Check for the presence of an
	in-tree xg++ executable after checking for the presence of an
	in-tree g++ executable.
	* Makefile.in: Regenerate.

2016-02-17  H.J. Lu  <hongjiu.lu@intel.com>

	* testsuite/ld-ifunc/ifunc-1-local-x86.d: Updated.
	* testsuite/ld-ifunc/ifunc-1-x86.d: Likewise.
	* testsuite/ld-ifunc/ifunc-3a-x86.d: Likewise.

2016-02-17  H.J. Lu  <hongjiu.lu@intel.com>

	* testsuite/ld-ifunc/ifunc-1-local-x86.d: Updated.
	* testsuite/ld-ifunc/ifunc-1-x86.d: Likewise.
	* testsuite/ld-ifunc/ifunc-2-local-x86-64.d: Likewise.
	* testsuite/ld-ifunc/ifunc-2-x86-64.d: Likewise.
	* testsuite/ld-ifunc/ifunc-3a-x86.d: Likewise.
	* testsuite/ld-ifunc/pr17154-x86-64.d: Likewise.
	* testsuite/ld-x86-64/bnd-ifunc-1.d: Likewise.
	* testsuite/ld-x86-64/bnd-ifunc-2.d: Likewise.
	* testsuite/ld-x86-64/bnd-plt-1.d: Likewise.
	* testsuite/ld-x86-64/ilp32-4-nacl.d: Likewise.
	* testsuite/ld-x86-64/ilp32-4.d: Likewise.
	* testsuite/ld-x86-64/load1c-nacl.d: Likewise.
	* testsuite/ld-x86-64/load1c.d: Likewise.
	* testsuite/ld-x86-64/load1d-nacl.d: Likewise.
	* testsuite/ld-x86-64/load1d.d: Likewise.
	* testsuite/ld-x86-64/pr14207.d: Likewise.
	* testsuite/ld-x86-64/pr19162.d: Likewise.
	* testsuite/ld-x86-64/tlsdesc-nacl.rd: Likewise.
	* testsuite/ld-x86-64/tlsdesc.rd: Likewise.
	* testsuite/ld-x86-64/tlsgdesc-nacl.rd: Likewise.
	* testsuite/ld-x86-64/tlsgdesc.rd: Likewise.
	* testsuite/ld-x86-64/tlspic-nacl.rd: Likewise.
	* testsuite/ld-x86-64/tlspic.rd: Likewise.

2016-02-17  Nick Clifton  <nickc@redhat.com>

	* testsuite/ld-elf/eh-frame-hdr.d: Skip for ARC ELF targets.

2016-02-15  Nick Clifton  <nickc@redhat.com>

	* testsuite/ld-i386/pr12718.d: Remove dependency upon the
	description of the flags produced by readelf.
	* testsuite/ld-i386/pr12921.d: Likewise.
	* testsuite/ld-i386/tlsbin-nacl.rd: Likewise.
	* testsuite/ld-i386/tlsbin.rd: Likewise.
	* testsuite/ld-i386/tlsbindesc-nacl.rd: Likewise.
	* testsuite/ld-i386/tlsbindesc.rd: Likewise.
	* testsuite/ld-i386/tlsdesc-nacl.rd: Likewise.
	* testsuite/ld-i386/tlsdesc.rd: Likewise.
	* testsuite/ld-i386/tlsgdesc-nacl.rd: Likewise.
	* testsuite/ld-i386/tlsgdesc.rd: Likewise.
	* testsuite/ld-i386/tlsnopic-nacl.rd: Likewise.
	* testsuite/ld-i386/tlsnopic.rd: Likewise.
	* testsuite/ld-i386/tlspic-nacl.rd: Likewise.
	* testsuite/ld-i386/tlspic.rd: Likewise.
	* testsuite/ld-s390/tlsbin.rd: Likewise.
	* testsuite/ld-s390/tlsbin_64.rd: Likewise.
	* testsuite/ld-s390/tlspic.rd: Likewise.
	* testsuite/ld-s390/tlspic_64.rd: Likewise.
	* testsuite/ld-sh/tlsbin-2.d: Likewise.
	* testsuite/ld-sh/tlspic-2.d: Likewise.
	* testsuite/ld-tic6x/common.d: Likewise.
	* testsuite/ld-tic6x/shlib-1.rd: Likewise.
	* testsuite/ld-tic6x/shlib-1b.rd: Likewise.
	* testsuite/ld-tic6x/shlib-1r.rd: Likewise.
	* testsuite/ld-tic6x/shlib-1rb.rd: Likewise.
	* testsuite/ld-tic6x/shlib-app-1.rd: Likewise.
	* testsuite/ld-tic6x/shlib-app-1b.rd: Likewise.
	* testsuite/ld-tic6x/shlib-app-1r.rd: Likewise.
	* testsuite/ld-tic6x/shlib-app-1rb.rd: Likewise.
	* testsuite/ld-tic6x/shlib-noindex.rd: Likewise.
	* testsuite/ld-tic6x/static-app-1.rd: Likewise.
	* testsuite/ld-tic6x/static-app-1b.rd: Likewise.
	* testsuite/ld-tic6x/static-app-1r.rd: Likewise.
	* testsuite/ld-tic6x/static-app-1rb.rd: Likewise.
	* testsuite/ld-x86-64/ilp32-4-nacl.d: Likewise.
	* testsuite/ld-x86-64/ilp32-4.d: Likewise.
	* testsuite/ld-x86-64/pr12718.d: Likewise.
	* testsuite/ld-x86-64/pr12921.d: Likewise.
	* testsuite/ld-x86-64/split-by-file-nacl.rd: Likewise.
	* testsuite/ld-x86-64/split-by-file.rd: Likewise.
	* testsuite/ld-x86-64/tlsbin-nacl.rd: Likewise.
	* testsuite/ld-x86-64/tlsbin.rd: Likewise.
	* testsuite/ld-x86-64/tlsbindesc-nacl.rd: Likewise.
	* testsuite/ld-x86-64/tlsbindesc.rd: Likewise.
	* testsuite/ld-x86-64/tlsdesc-nacl.rd: Likewise.
	* testsuite/ld-x86-64/tlsdesc.rd: Likewise.
	* testsuite/ld-x86-64/tlsgdesc-nacl.rd: Likewise.
	* testsuite/ld-x86-64/tlsgdesc.rd: Likewise.
	* testsuite/ld-x86-64/tlspic-nacl.rd: Likewise.
	* testsuite/ld-x86-64/tlspic.rd: Likewise.
	* testsuite/ld-xtensa/tlsbin.rd: Likewise.
	* testsuite/ld-xtensa/tlspic.rd: Likewise.

2016-02-11  H.J. Lu  <hongjiu.lu@intel.com>

	PR ld/19615
	* ld.texinfo: Document -Bsymbolic and -Bsymbolic-functions for
	PIE.
	* lexsup.c (parse_args): Enable -Bsymbolic and
	-Bsymbolic-functions for PIE.
	* testsuite/ld-i386/i386.exp: Run pr19615.
	* testsuite/ld-i386/pr19615.d: New file.
	* testsuite/ld-i386/pr19615.s: Likewise.
	* testsuite/ld-x86-64/pr19615.d: Likewise.
	* testsuite/ld-x86-64/pr19615.s: Likewise.

2016-02-09  Nick Clifton  <nickc@redhat.com>

	* testsuite/ld-aarch64/reloc-overflow-bad.d: New test.
	* testsuite/ld-aarch64/reloc-overflow-1.s: New source file.
	* testsuite/ld-aarch64/reloc-overflow-2.s: New source file.
	* testsuite/ld-aarch64/aarch64-elf.exp: Run the new test.

2016-02-04  Nick Clifton  <nickc@redhat.com>

	* testsuite/ld-arm/arm-elf.exp: Remove ARM NOREAD section tests.
	* testsuite/ld-arm/thumb1-input-section-flag-match.d: Delete.
	* testsuite/ld-arm/thumb1-input-section-flag-match.s: Delete.
	* testsuite/ld-arm/thumb1-noread-not-present-mixing-two-section.d: Delete.
	* testsuite/ld-arm/thumb1-noread-not-present-mixing-two-section.s: Delete.
	* testsuite/ld-arm/thumb1-noread-present-one-section.d: Delete.
	* testsuite/ld-arm/thumb1-noread-present-one-section.s: Delete.
	* testsuite/ld-arm/thumb1-noread-present-two-section.d: Delete.
	* testsuite/ld-arm/thumb1-noread-present-two-section.s: Delete.

2016-02-03  H.J. Lu  <hongjiu.lu@intel.com>

	PR gas/19520
	* testsuite/ld-i386/branch1.d: Pass -mrelax-relocations=yes to as.
	* testsuite/ld-i386/call1.d: Likewise.
	* testsuite/ld-i386/call2.d: Likewise.
	* testsuite/ld-i386/call3a.d: Likewise.
	* testsuite/ld-i386/call3b.d: Likewise.
	* testsuite/ld-i386/call3c.d: Likewise.
	* testsuite/ld-i386/call3d.d: Likewise.
	* testsuite/ld-i386/call3e.d: Likewise.
	* testsuite/ld-i386/call3f.d: Likewise.
	* testsuite/ld-i386/call3g.d: Likewise.
	* testsuite/ld-i386/call3h.d: Likewise.
	* testsuite/ld-i386/jmp1.d: Likewise.
	* testsuite/ld-i386/jmp2.d: Likewise.
	* testsuite/ld-i386/lea1c.d: Likewise.
	* testsuite/ld-i386/load1.d: Likewise.
	* testsuite/ld-i386/load2.d: Likewise.
	* testsuite/ld-i386/load3.d: Likewise.
	* testsuite/ld-i386/load4a.d: Likewise.
	* testsuite/ld-i386/load5a.d: Likewise.
	* testsuite/ld-i386/mov2b.d: Likewise.
	* testsuite/ld-i386/mov3.d: Likewise.
	* testsuite/ld-ifunc/ifunc-21-x86-64.d: Likewise.
	* testsuite/ld-ifunc/ifunc-22-x86-64.d: Likewise.
	* testsuite/ld-ifunc/ifunc-5r-local-x86-64.d: Likewise.
	* testsuite/ld-x86-64/call1a.d: Likewise.
	* testsuite/ld-x86-64/call1b.d: Likewise.
	* testsuite/ld-x86-64/call1c.d: Likewise.
	* testsuite/ld-x86-64/call1d.d: Likewise.
	* testsuite/ld-x86-64/call1e.d: Likewise.
	* testsuite/ld-x86-64/call1f.d: Likewise.
	* testsuite/ld-x86-64/call1h.d: Likewise.
	* testsuite/ld-x86-64/call1i.d: Likewise.
	* testsuite/ld-x86-64/load1a.d: Likewise.
	* testsuite/ld-x86-64/load1b.d: Likewise.
	* testsuite/ld-i386/got1a.S: Load GOT into %ecx and use it.
	* testsuite/ld-i386/got1.dd: Updated.
	* testsuite/ld-i386/got1d.S (1): Removed.
	* testsuite/ld-i386/i386.exp: Add -Wa,-mrelax-relocations=yes.
	* testsuite/ld-x86-64/x86-64.exp: Likewise.

2016-02-02  H.J. Lu  <hongjiu.lu@intel.com>

	PR ld/18591
	* testsuite/ld-x86-64/pr18591.d: New file.
	* testsuite/ld-x86-64/pr18591.s: Likewise.
	* testsuite/ld-x86-64/x86-64.exp: Run pr18591.

2016-02-01  H.J. Lu  <hongjiu.lu@intel.com>

	PR ld/19553
	* testsuite/ld-elf/indirect.exp: Run tests for PR ld/19553.
	* testsuite/ld-elf/pr19553.map: New file.
	* testsuite/ld-elf/pr19553.map: Likewise.
	* testsuite/ld-elf/pr19553a.c: Likewise.
	* testsuite/ld-elf/pr19553b.c: Likewise.
	* testsuite/ld-elf/pr19553b.out: Likewise.
	* testsuite/ld-elf/pr19553c.c: Likewise.
	* testsuite/ld-elf/pr19553c.out: Likewise.
	* testsuite/ld-elf/pr19553d.c: Likewise.
	* testsuite/ld-elf/pr19553d.out: Likewise.

2016-01-30  H.J. Lu  <hongjiu.lu@intel.com>

	PR ld/19539
	* testsuite/ld-elf/pr19539.d: New file.
	* testsuite/ld-elf/pr19539.s: Likewise.
	* testsuite/ld-elf/pr19539.t: Likewise.

2016-01-29  H.J. Lu  <hongjiu.lu@intel.com>

	PR ld/19533
	* configure.ac (compressed_debug_sections): Replace == with =.
	* configure: Regenerated.

2016-01-22  Pitchumani Sivanupandi  <pitchumani.s@atmel.com>

	* scripttempl/avr.sc (.noinit): Force .noinit VMA to end of .bss VMA.
	* scripttempl/avrtiny.sc (.noinit): Likewise.

2016-01-21  Nick Clifton  <nickc@redhat.com>

	PR ld/19453
	* testsuite/ld-arm/arm-elf.exp: Skip tests that do not work for
	the arm-netbsdelf target.

	PR ld/19455
	* testsuite/ld-arm/vxworks1-lib.dd: Update for current
	disassmebler output.
	* testsuite/ld-arm/vxworks1-lib.rd: Likewise.
	* testsuite/ld-arm/vxworks1.dd: Likewise.
	* testsuite/ld-arm/vxworks1.rd: Likewise.
	* testsuite/ld-arm/vxworks1.ld: Set the output format.

2016-01-20  Jiong Wang  <jiong.wang@arm.com>

	* testsuite/ld-aarch64/farcall-section.d: Delete.
	* testsuite/ld-aarch64/farcall-section.s: Delete.
	* testsuite/ld-aarch64/farcall-b-section.d: New expectation file.
	* testsuite/ld-aarch64/farcall-bl-section.d: Likewise.
	* testsuite/ld-aarch64/farcall-b-section.s: New testcase.
	* testsuite/ld-aarch64/farcall-bl-section.s: Likewise.
	* testsuite/ld-aarch64/aarch64-elf.exp: Likewise.

2016-01-20  Nick Clifton  <nickc@redhat.com>

	PR 19457
	* testsuite/ld-scripts/script.exp (extract_symbol_test): Stop test
	early for PE based targets.
	* testsuite/ld-scripts/align.t: Use 0x1000 as VMA alignment.
	* testsuite/ld-pe/tlssec32.d: Allow for relocatable output.

2016-01-20  Mickael Guene  <mickael.guene@st.com>

	* testsuite/ld-arm/thumb1-noread-not-present-mixing-two-section.s:
	Add 'y' attribute usage.
	* testsuite/ld-arm/thumb1-noread-present-one-section.s: Likewise.
	* testsuite/ld-arm/thumb1-noread-present-two-section.s: Likewise.
	* testsuite/ld-arm/thumb1-input-section-flag-match.s: Likewise.

2016-01-19  Nick Clifton  <nickc@redhat.com>

	* testsuite/ld-elf/pr18735.d: Allow for extra symbols between
	foo@FOO and bar@@FOO.

2016-01-18  Alan Modra  <amodra@gmail.com>

	* configure: Regenerate.

2016-01-18  Nick Clifton  <nickc@redhat.com>

	* testsuite/ld-plugin/plugin.exp: Skip plugin tests if the linker
	is not configured to support plugins.

	* testsuite/ld-scripts/rgn-at11.s: New file - based on rgn-at10.s
	but with 16 byte section alignment.
	* testsuite/ld-scripts/rgn-at11.d: Use new source file.  Reenable
	test for MIPS targets.

2016-01-17  Alan Modra  <amodra@gmail.com>

	* configure: Regenerate.

2016-01-17  Alan Modra  <amodra@gmail.com>

	* testsuite/lib/ld-lib.exp (check_shared_lib_support): Exclude xgate.
	* testsuite/ld-elf/endsym.d: xfail m68hc11/12 and xgate.
	* testsuite/ld-elf/pr14156a.d: Likewise.
	* testsuite/ld-elf/pr14926.d: Don't run for m68hc11/12 and xgate.
	* testsuite/ld-elf/sec64k.exp: Likewise.

2016-01-14  Thomas Preud'homme  <thomas.preudhomme@arm.com>

	* testsuite/ld-arm/arm-elf.exp (Thumb-Thumb farcall v6-M (no profile)):
	Set address of .foo section when linking.
	* testsuite/ld-arm/farcall-thumb-thumb-m-no-profile-b.s: Place myfunc
	in .foo section.
	* testsuite/ld-arm/farcall-thumb-thumb-m-no-profile.d: Adapt expected
	output to the above changes.

2016-01-13  Nick Clifton  <nickc@redhat.com>

	* testsuite/ld-elf/elf.exp (-Bymsolic-functions): Expect to fail
	for MIPS targets.

	* testsuite/ld-scripts/script.exp (extract_symbol_test): Expect to
	fail for MIPS targets.

	* testsuite/ld-scripts/rgn-at11.d: Expect this test to fail for
	MIPS targets.

2016-01-12  Yury Usishchev  <y.usishchev@samsung.com>

	* testsuite/ld-arm/arm-elf.exp: New test.
	* testsuite/ld-arm/unwind-mix.d: New file.
	* testsuite/ld-arm/unwind-mix1.s: New file.
	* testsuite/ld-arm/unwind-mix2.s: New file.

2016-01-08  Jiong Wang  <jiong.wang@arm.com>

	PR ld/19368
	* testsuite/ld-arm/ifunc-3.rd: Update expected result.
	* testsuite/ld-arm/ifunc-4.rd: Likewise.
	* testsuite/ld-arm/ifunc-9.rd: Likewise.
	* testsuite/ld-arm/ifunc-10.rd: Likewise.
	* testsuite/ld-arm/ifunc-12.rd: Likewise.
	* testsuite/ld-arm/ifunc-13.rd: Likewise.

2016-01-05  Nick Clifton  <nickc@redhat.com>

	* emulparams/msp430elf.sh (RAM_START): Move to 0x500 - above the
	MSP430 hardware multiply address range.
	* scripttempl/elf32msp430.sc (__romdatastart): Define.
	(__romdatacopysize): Define.
	* scripttempl/elf32msp430_3.sc: Likewise.

2016-01-04  Maciej W. Rozycki  <macro@imgtec.com>

	* emultempl/mipself.em (PARSE_AND_LIST_PROLOGUE): Convert
	OPTION_INSN32 and OPTION_NO_INSN32 macros to an enum.

2016-01-04  Maciej W. Rozycki  <macro@imgtec.com>

	* testsuite/ld-mips-elf/attr-gnu-4-14.d: Update the order of
	messages expected according to MIPS BFD private data merge
	changes.
	* testsuite/ld-mips-elf/attr-gnu-4-24.d: Likewise.
	* testsuite/ld-mips-elf/attr-gnu-4-34.d: Likewise.
	* testsuite/ld-mips-elf/attr-gnu-4-41.d: Likewise.
	* testsuite/ld-mips-elf/attr-gnu-4-42.d: Likewise.
	* testsuite/ld-mips-elf/attr-gnu-4-43.d: Likewise.
	* testsuite/ld-mips-elf/attr-gnu-4-45.d: Likewise.
	* testsuite/ld-mips-elf/attr-gnu-4-46.d: Likewise.
	* testsuite/ld-mips-elf/attr-gnu-4-47.d: Likewise.
	* testsuite/ld-mips-elf/attr-gnu-4-48.d: Likewise.
	* testsuite/ld-mips-elf/attr-gnu-4-49.d: Likewise.
	* testsuite/ld-mips-elf/attr-gnu-4-54.d: Likewise.
	* testsuite/ld-mips-elf/attr-gnu-4-64.d: Likewise.
	* testsuite/ld-mips-elf/attr-gnu-4-74.d: Likewise.

2016-01-01  Alan Modra  <amodra@gmail.com>

	Update year range in copyright notice of all files.

For older changes see ChangeLog-2015 and testsuite/ChangeLog-2015

Copyright (C) 2016 Free Software Foundation, Inc.

Copying and distribution of this file, with or without modification,
are permitted in any medium without royalty provided the copyright
notice and this notice are preserved.

Local Variables:
mode: change-log
left-margin: 8
fill-column: 74
version-control: never
End:<|MERGE_RESOLUTION|>--- conflicted
+++ resolved
@@ -1,5 +1,3 @@
-<<<<<<< HEAD
-=======
 2017-03-09  Alan Modra  <amodra@gmail.com>
 
 	Apply from master
@@ -40,7 +38,6 @@
 	* testsuite/ld-i386/pr21168a.c: New file.
 	* testsuite/ld-i386/pr21168b.S: Likewise.
 
->>>>>>> b5d3ac25
 2016-10-14  Alan Modra  <amodra@gmail.com>
 
 	* scripttempl/DWARF.sc: Add .debug_addr.
